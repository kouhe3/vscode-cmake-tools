/**
 * Module for controlling and working with Kits.
 */ /** */

import {ConfigurationReader} from '@cmt/config';
import {StateManager} from '@cmt/state';
import * as json5 from 'json5';
import * as path from 'path';
import * as vscode from 'vscode';

import * as logging from './logging';
import paths from './paths';
import {fs} from './pr';
import * as proc from './proc';
import {loadSchema} from './schema';
import {compare, dropNulls, Ordering, thisExtensionPath} from './util';
import {MultiWatcher} from './watcher';

const log = logging.createLogger('kit');

type ProgressReporter = vscode.Progress<{message?: string}>;

/**
 * Representation of a CMake generator, along with a toolset and platform
 */
export interface CMakeGenerator {
  name: string;
  toolset?: string;
  platform?: string;
}

export interface Kit {
  /**
   * The name of the kit
   */
  name: string;

  /**
   * The preferred CMake generator for this kit
   */
  preferredGenerator?: CMakeGenerator;

  /**
   * Additional settings to pass to CMake
   */
  cmakeSettings?: {[key: string]: string};

  /**
   * Additional environment variables for the kit
   */
  environmentVariables?: proc.EnvironmentVariables;

  /**
   * The language compilers.
   *
   * The key `lang` is the language, as in `CMAKE_<lang>_COMPILER`.
   * The corresponding value is a path to a compiler for that language.
   */
  compilers?: {[lang: string]: string};

  /**
   * The visual studio name. This corresponds to a name returned by `vswhere`,
   * and is used to look up the path to the VS installation when the user
   * selects this kit
   */
  visualStudio?: string;

  /**
   * The architecture for the kit. This is used when asking for the architecture
   * from the dev environment batch file.
   */
  visualStudioArchitecture?: string;

  /**
   * Path to a CMake toolchain file.
   */
  toolchainFile?: string;
}

interface ClangVersion {
  fullVersion: string;
  version: string;
  target?: string;
  threadModel?: string;
  installedDir?: string;
}

async function getClangVersion(binPath: string): Promise<ClangVersion|null> {
  log.debug('Testing Clang-ish binary:', binPath);
  const exec = await proc.execute(binPath, ['-v']).result;
  if (exec.retc != 0) {
    log.debug('Bad Clang binary ("-v" returns non-zero)', binPath);
    return null;
  }
  const first_line = exec.stderr.split('\n')[0];
  const version_re = /^(?:Apple LLVM|clang) version (.*?)[ -]/;
  const version_match = version_re.exec(first_line);
  if (version_match === null) {
    log.debug('Bad Clang binary', binPath, '-v output:', exec.stderr);
    return null;
  }
  const version = version_match[1];
  const target_mat = /Target:\s+(.*)/.exec(exec.stderr);
  let target: string|undefined;
  if (target_mat) {
    target = target_mat[1];
  }
  const thread_model_mat = /Thread model:\s+(.*)/.exec(exec.stderr);
  let threadModel: string|undefined;
  if (thread_model_mat) {
    threadModel = thread_model_mat[1];
  }
  const install_dir_mat = /InstalledDir:\s+(.*)/.exec(exec.stderr);
  let installedDir: string | undefined;
  if (install_dir_mat) {
    installedDir = install_dir_mat[1];
  }
  return {
    fullVersion: first_line,
    version,
    target,
    threadModel,
    installedDir,
  };
}

/**
 * Convert a binary (by path) to a CompilerKit. This checks if the named binary
 * is a GCC or Clang compiler and gets its version. If it is not a compiler,
 * returns `null`.
 * @param bin Path to a binary
 * @returns A CompilerKit, or null if `bin` is not a known compiler
 */
export async function kitIfCompiler(bin: string, pr?: ProgressReporter): Promise<Kit|null> {
  const fname = path.basename(bin);
  // Check by filename what the compiler might be. This is just heuristic.
  const gcc_regex = /^((\w+-)*)gcc(-\d+(\.\d+(\.\d+)?)?)?(\.exe)?$/;
  const clang_regex = /^clang(-\d+(\.\d+(\.\d+)?)?)?(\.exe)?$/;
  const gcc_res = gcc_regex.exec(fname);
  const clang_res = clang_regex.exec(fname);
  if (gcc_res) {
    log.debug('Testing GCC-ish binary:', bin);
    if (pr)
      pr.report({message: `Getting GCC version for ${bin}`});
    const exec = await proc.execute(bin, ['-v']).result;
    if (exec.retc != 0) {
      log.debug('Bad GCC binary ("-v" returns non-zero)', bin);
      return null;
    }
    const last_line = exec.stderr.trim().split('\n').reverse()[0];
    const version_re = /^gcc version (.*?) .*/;
    const version_match = version_re.exec(last_line);
    if (version_match === null) {
      log.debug('Bad GCC binary', bin, '-v output:', exec.stderr);
      return null;
    }
    const version = version_match[1];
    const gxx_fname = fname.replace(/gcc/, 'g++');
    const gxx_bin = path.join(path.dirname(bin), gxx_fname);
    const target_triple_re = /((\w+-)+)gcc.*/;
    const target_triple_match = target_triple_re.exec(fname);
    let description = '';
    if (target_triple_match !== null) {
      description += `for ${target_triple_match[1].slice(0, -1)} `;
    }
    const name = `GCC ${description}${version}`;
    log.debug('Detected GCC compiler:', bin);
    if (await fs.exists(gxx_bin)) {
      return {
        name,
        compilers: {
          CXX: gxx_bin,
          C: bin,
        }
      };
    } else {
      return {
        name,
        compilers: {
          C: bin,
        }
      };
    }
  } else if (clang_res) {
    log.debug('Testing Clang-ish binary:', bin);
    if (pr)
      pr.report({message: `Getting Clang version for ${bin}`});
    const version = await getClangVersion(bin);
    if (version === null) {
      return version;
    }
    const clangxx_fname = fname.replace(/^clang/, 'clang++');
    const clangxx_bin = path.join(path.dirname(bin), clangxx_fname);
    const name = `Clang ${version.version}`;
    log.debug('Detected Clang compiler:', bin);
    if (await fs.exists(clangxx_bin)) {
      return {
        name,
        compilers: {
          C: bin,
          CXX: clangxx_bin,
        },
      };
    } else {
      return {
        name,
        compilers: {
          C: bin,
        },
      };
    }
  } else {
    return null;
  }
}

async function scanDirectory<Ret>(dir: string, mapper: (filePath: string) => Promise<Ret|null>): Promise<Ret[]> {
  if (!await fs.exists(dir)) {
    log.debug('Skipping scan of not existing path', dir);
    return [];
  }

  log.debug('Scanning directory', dir, 'for compilers');
  try {
    const stat = await fs.stat(dir);
    if (!stat.isDirectory()) {
      console.log('Skipping scan of non-directory', dir);
      return [];
    }
  } catch (e) {
    log.warning('Failed to scan', dir, 'by exception:', e);
    if (e.code == 'ENOENT') {
      return [];
    }
    throw e;
  }

  // Get files in the directory
  let bins: string[];
  try {
    bins = (await fs.readdir(dir)).map(f => path.join(dir, f));
  } catch (e) {
    if (e.code == 'EACCESS' || e.code == 'EPERM') {
      return [];
    }
    throw e;
  }

  const prs = await Promise.all(bins.map(b => mapper(b)));
  return dropNulls(prs);
}

/**
 * Scans a directory for compiler binaries.
 * @param dir Directory containing candidate binaries
 * @returns A list of CompilerKits found
 */
export async function scanDirForCompilerKits(dir: string, pr?: ProgressReporter): Promise<Kit[]> {
  const kits = await scanDirectory(dir, async bin => {
    log.trace('Checking file for compiler-ness:', bin);
    try {
      return await kitIfCompiler(bin, pr);
    } catch (e) {
      log.warning('Failed to check binary', bin, 'by exception:', e);
      const stat = await fs.stat(bin);
      log.debug('File infos: ',
                'Mode',
                stat.mode,
                'isFile',
                stat.isFile(),
                'isDirectory',
                stat.isDirectory(),
                'isSymbolicLink',
                stat.isSymbolicLink());
      if (e.code == 'EACCES') {
        // The binary may not be executable by this user...
        return null;
      } else if (e.code == 'ENOENT') {
        // This will happen on Windows if we try to "execute" a directory
        return null;
      } else if (e.code == 'UNKNOWN' && process.platform == 'win32') {
        // This is when file is not executable (in windows)
        return null;
      }
      throw e;
    }
  });
  log.debug('Found', kits.length, 'kits in directory', dir);
  return kits;
}

/**
 * Description of a Visual Studio installation returned by vswhere.exe
 *
 * This isn't _all_ the properties, just the ones we need so far.
 */
export interface VSInstallation {
  instanceId: string;
  displayName?: string;
  installationPath: string;
  installationVersion: string;
  description: string;
  isPrerelease: boolean;
}

/**
 * Get a list of all Visual Studio installations available from vswhere.exe
 *
 * Will not include older versions. vswhere doesn't seem to list them?
 */
export async function vsInstallations(): Promise<VSInstallation[]> {
  const installs = [] as VSInstallation[];
  const inst_ids = [] as string[];
  const vswhere_exe = path.join(thisExtensionPath(), 'res', 'vswhere.exe');
  const sys32_path = path.join(process.env.WINDIR as string, 'System32');

  const vswhere_args =
      ['/c', `${sys32_path}\\chcp 65001 | "${vswhere_exe}" -all -format json -products * -legacy -prerelease`];
  const vswhere_res
      = await proc.execute(`${sys32_path}\\cmd.exe`, vswhere_args, null, {silent: true, encoding: 'utf8', shell: true})
            .result;

  if (vswhere_res.retc !== 0) {
    log.error('Failed to execute vswhere.exe:', vswhere_res.stderr);
    return [];
  }

  const vs_installs = JSON.parse(vswhere_res.stdout) as VSInstallation[];
  for (const inst of vs_installs) {
    if (inst_ids.indexOf(inst.instanceId) < 0) {
      installs.push(inst);
      inst_ids.push(inst.instanceId);
    }
  }
  return installs;
}

/**
 * List of environment variables required for Visual C++ to run as expected for
 * a VS installation.
 */
const MSVC_ENVIRONMENT_VARIABLES = [
  'CL',
  '_CL_',
  'INCLUDE',
  'LIBPATH',
  'LINK',
  '_LINK_',
  'LIB',
  'PATH',
  'TMP',
  'FRAMEWORKDIR',
  'FRAMEWORKDIR64',
  'FRAMEWORKVERSION',
  'FRAMEWORKVERSION64',
  'UCRTCONTEXTROOT',
  'UCRTVERSION',
  'UNIVERSALCRTSDKDIR',
  'VCINSTALLDIR',
  'VCTARGETSPATH',
  'WINDOWSLIBPATH',
  'WINDOWSSDKDIR',
  'WINDOWSSDKLIBVERSION',
  'WINDOWSSDKVERSION',
  'VISUALSTUDIOVERSION'
];

/**
 * Get the environment variables corresponding to a VS dev batch file.
 * @param devbat Path to a VS environment batch file
 * @param args List of arguments to pass to the batch file
 */
async function collectDevBatVars(devbat: string, args: string[]): Promise<Map<string, string>|undefined> {
  const bat = [
    `@echo off`,
    `call "${devbat}" ${args.join(' ')} || exit`,
  ];
  for (const envvar of MSVC_ENVIRONMENT_VARIABLES) {
    bat.push(`echo ${envvar} := %${envvar}%`);
  }
  const fname = Math.random().toString() + '.bat';
  const batpath = path.join(paths.tmpDir, `vs-cmt-${fname}`);
  await fs.writeFile(batpath, bat.join('\r\n'));
  const res = await proc.execute(batpath, [], null, {shell: true, silent: true}).result;
  await fs.unlink(batpath);
  const output = (res.stdout) ? res.stdout : res.stderr;

  if (res.retc !== 0) {
    if (output.includes('Invalid host architecture') || output.includes('Error in script usage'))
      return;

    console.log(`Error running ${devbat}`, output);
    return;
  }

  if (!output) {
    console.log(`Environment detection for using ${devbat} failed`);
    return;
  }

  const vars
      = output.split('\n').map(l => l.trim()).filter(l => l.length !== 0).reduce<Map<string, string>>((acc, line) => {
          const mat = /(\w+) := ?(.*)/.exec(line);
          if (mat) {
            acc.set(mat[1], mat[2]);
          } else {
            log.error(`Error parsing environment variable: ${line}`);
          }
          return acc;
        }, new Map());

  return vars;
}

/**
 * Platform arguments for VS Generators
 */
const VsArchitectures: {[key: string]: string} = {
  amd64: 'x64',
  arm: 'ARM',
  amd64_arm: 'ARM',
};

/**
 * Preferred CMake VS generators by VS version
 */
const VsGenerators: {[key: string]: string} = {
  11: 'Visual Studio 11 2012',
  VS120COMNTOOLS: 'Visual Studio 12 2013',
  12: 'Visual Studio 12 2013',
  VS140COMNTOOLS: 'Visual Studio 14 2015',
  14: 'Visual Studio 14 2015',
  15: 'Visual Studio 15 2017'
};

async function varsForVSInstallation(inst: VSInstallation, arch: string): Promise<Map<string, string>|null> {
  const common_dir = path.join(inst.installationPath, 'Common7', 'Tools');
  const devbat = path.join(common_dir, 'VsDevCmd.bat');
  const variables = await collectDevBatVars(devbat, ['-no_logo', `-arch=${arch}`]);
  if (!variables) {
    return null;
  } else {
    // This is a very *hacky* and sub-optimal solution, but it
    // works for now. This *helps* CMake make the right decision
    // when you have the release and pre-release edition of the same
    // VS version installed. I don't really know why or what causes
    // this issue, but this here seems to work. It basically just sets
    // the VS{vs_version_number}COMNTOOLS environment variable to contain
    // the path to the Common7 directory.
    const vs_version = variables.get('VISUALSTUDIOVERSION');
    if (vs_version)
      variables.set(`VS${vs_version.replace('.', '')}COMNTOOLS`, common_dir);

    // For Ninja and Makefile generators, CMake searches for some compilers
    // before it checks for cl.exe. We can force CMake to check cl.exe first by
    // setting the CC and CXX environment variables when we want to do a
    // configure.
    variables.set('CC', 'cl.exe');
    variables.set('CXX', 'cl.exe');
    return variables;
  }
}

/**
 * Try to get a VSKit from a VS installation and architecture
 * @param inst A VS installation from vswhere
 * @param arch The architecture to try
 */
async function tryCreateNewVCEnvironment(inst: VSInstallation, arch: string, pr?: ProgressReporter): Promise<Kit|null> {
  const realDisplayName: string|undefined
      = inst.displayName ? inst.isPrerelease ? `${inst.displayName} Preview` : inst.displayName : undefined;
  const installName = realDisplayName || inst.instanceId;
  const name = `${installName} - ${arch}`;
  log.debug('Checking for kit: ' + name);
  if (pr) {
    pr.report({message: `Checking ${installName} with ${arch}`});
  }
  const variables = await varsForVSInstallation(inst, arch);
  if (!variables)
    return null;

  const kit: Kit = {
    name,
    visualStudio: inst.instanceId,
    visualStudioArchitecture: arch,
  };

  const version = /^(\d+)+./.exec(inst.installationVersion);
  log.debug('Detected VsKit for version');
  log.debug(` DisplayName: ${realDisplayName}`);
  log.debug(` InstanceId: ${inst.instanceId}`);
  log.debug(` InstallVersion: ${inst.installationVersion}`);
  if (version) {
    const generatorName: string|undefined = VsGenerators[version[1]];
    if (generatorName) {
      log.debug(` Generator Present: ${generatorName}`);
      kit.preferredGenerator = {
        name: generatorName,
        platform: VsArchitectures[arch] as string || undefined,
      };
    }
    log.debug(` Selected Preferred Generator Name: ${generatorName}`);
  }

  return kit;
}

/**
 * Scans the system for Visual C++ installations using vswhere
 */
export async function scanForVSKits(pr?: ProgressReporter): Promise<Kit[]> {
  const installs = await vsInstallations();
  const prs = installs.map(async(inst): Promise<Kit[]> => {
    const ret = [] as Kit[];
    const arches = ['x86', 'amd64', 'x86_amd64', 'x86_arm', 'amd64_arm', 'amd64_x86'];
    const sub_prs = arches.map(arch => tryCreateNewVCEnvironment(inst, arch, pr));
    const maybe_kits = await Promise.all(sub_prs);
    maybe_kits.map(k => k ? ret.push(k) : null);
    return ret;
  });
  const vs_kits = await Promise.all(prs);
  return ([] as Kit[]).concat(...vs_kits);
}

async function scanDirForClangCLKits(dir: string, vsInstalls: VSInstallation[]): Promise<Kit[]> {
  const kits = await scanDirectory(dir, async(binPath): Promise<Kit[]|null> => {
    if (!path.basename(binPath).startsWith('clang-cl')) {
      return null;
    }
    const version = await getClangVersion(binPath);
    if (version === null) {
      return null;
    }
    return vsInstalls.map((vs): Kit => {
      const realDisplayName: string|undefined
          = vs.displayName ? vs.isPrerelease ? `${vs.displayName} Preview` : vs.displayName : undefined;
      const installName = realDisplayName || vs.instanceId;
      const vs_arch = (version.target && version.target.includes('i686-pc')) ? 'x86' : 'amd64';
      return {
        name: `Clang ${version.version} for MSVC with ${installName} (${vs_arch})`,
        visualStudio: vs.instanceId,
        visualStudioArchitecture: vs_arch,
        compilers: {
          C: binPath,
          CXX: binPath,
        },
      };
    });
  });
  return ([] as Kit[]).concat(...kits);
}

export async function scanForClangCLKits(searchPaths: string[]): Promise<Promise<Kit[]>[]> {
  const vs_installs = await vsInstallations();
  const results = searchPaths.map(p => scanDirForClangCLKits(p, vs_installs));
  return results;
}

export async function getVSKitEnvironment(kit: Kit): Promise<Map<string, string>|null> {
  console.assert(kit.visualStudio);
  console.assert(kit.visualStudioArchitecture);
  const installs = await vsInstallations();
  const requested = installs.find(inst => inst.instanceId == kit.visualStudio);
  if (!requested) {
    return null;
  }
  return varsForVSInstallation(requested, kit.visualStudioArchitecture!);
}

/**
 * Search for Kits available on the platform.
 * @returns A list of Kits.
 */
export async function scanForKits(scanPaths: string[] = []) {
  log.debug('Scanning for Kits on system');
  const prog = {
    location: vscode.ProgressLocation.Notification,
    title: 'Scanning for kits',
  };
  return vscode.window.withProgress(prog, async pr => {
    const isWin32 = process.platform === 'win32';
    pr.report({message: 'Scanning for CMake kits...'});
    // Search directories on `PATH` for compiler binaries
    const pathvar = process.env['PATH']!;
    if (pathvar) {
      const sep = isWin32 ? ';' : ':';
<<<<<<< HEAD
      const path_elems = pathvar.split(sep);
=======
      scanPaths = scanPaths.concat(pathvar.split(sep));
    }

    if (scanPaths) {
>>>>>>> 4b8b81f5
      // Search them all in parallel
      let prs = [] as Promise<Kit[]>[];
      const compiler_kits = scanPaths.map(path_el => scanDirForCompilerKits(path_el, pr));
      prs = prs.concat(compiler_kits);
      if (isWin32) {
        const vs_kits = scanForVSKits(pr);
        const clang_cl_path = ['C:\\Program Files (x86)\\LLVM\\bin', 'C:\\Program Files\\LLVM\\bin', ...path_elems];
        const clang_cl_kits = await scanForClangCLKits(clang_cl_path);
        prs.push(vs_kits);
        prs = prs.concat(clang_cl_kits);
      }
      const arrays = await Promise.all(prs);
      const kits = ([] as Kit[]).concat(...arrays);
      kits.map(k => log.info(`Found Kit: ${k.name}`));
      return kits;
    } else {
      log.info(`Path variable empty`);
      return [];
    }
  });
}

/**
 * Generates a string description of a kit. This is shown to the user.
 * @param kit The kit to generate a description for
 */
function descriptionForKit(kit: Kit) {
  if (kit.toolchainFile) {
    return `Kit for toolchain file ${kit.toolchainFile}`;
  }
  if (kit.visualStudio) {
    return `Using compilers for ${kit.visualStudio} (${kit.visualStudioArchitecture} architecture)`;
  }
  if (kit.compilers) {
    const compilers = Object.keys(kit.compilers).map(k => `${k} = ${kit.compilers![k]}`);
    return `Using compilers: ${compilers.join(', ')}`;
  }
  return 'Unspecified (Let CMake guess what compilers and environment to use)';
}

export async function readKitsFile(filepath: string): Promise<Kit[]> {
  if (!await fs.exists(filepath)) {
    log.debug(`Not reading non-existent kits file: ${filepath}`);
    return [];
  }
  log.debug('Reading kits file', filepath);
  const content_str = await fs.readFile(filepath);
  let kits_raw: object[] = [];
  try {
    kits_raw = json5.parse(content_str.toLocaleString());
  } catch (e) {
    log.error('Failed to parse cmake-kits.json:', e);
    return [];
  }
  const validator = await loadSchema('schemas/kits-schema.json');
  const is_valid = validator(kits_raw);
  if (!is_valid) {
    const errors = validator.errors!;
    log.error(`Invalid cmake-kits.json (${filepath}):`);
    for (const err of errors) {
      log.error(` >> ${err.dataPath}: ${err.message}`);
    }
    return [];
  }
  const kits = kits_raw as Kit[];
  log.info(`Successfully loaded ${kits.length} kits from ${filepath}`);
  return dropNulls(kits);
}

function convertMingwDirsToSearchPaths(mingwDirs: string[]): string[] {
  return mingwDirs.map(mingwDir => path.join(mingwDir, 'bin'));
}

/**
 * Class that manages and tracks Kits
 */
export class KitManager implements vscode.Disposable {
  /**
   * The known kits
   */
  get kits() { return this._kits; }
  private _kits = [] as Kit[];

  /**
   * The path to the user-specific `cmake-kits.json` file
   */
  private readonly _userKitsPath: string;

  /**
   * The path to the project-specific `cmake-kits.json` file
   */
  private readonly _projectKitsPath: string;

  /**
   * Watches the file at `_kitsPath`.
   */
  private readonly _kitsWatcher: MultiWatcher;

  /**
   * The active build kit
   */
  get activeKit() { return this._activeKit; }
  private _activeKit: Kit|null = null;

  /**
   * The kit manager has a selected kit.
   */
  get hasActiveKit() { return this._activeKit !== null; }

  /**
   * Event emitted when the Kit changes. This can be via user action, by the
   * available kits changing, or on initial load when the prior workspace kit
   * is reloaded.
   */
  get onActiveKitChanged() { return this._activeKitChangedEmitter.event; }
  private readonly _activeKitChangedEmitter = new vscode.EventEmitter<Kit|null>();

  /**
   * Change the current kit. Commits the current kit name to workspace-local
   * persistent state so that the same kit is reloaded when the user opens
   * the workspace again.
   * @param kit The new Kit
   */
  private _setActiveKit(kit: Kit|null) {
    log.debug('Active kit set to', kit ? kit.name : 'null');
    if (kit) {
      this.state.activeKitName = kit.name;
    } else {
      this.state.activeKitName = null;
    }
    this._activeKit = kit;
    this._activeKitChangedEmitter.fire(kit);
  }

  /**
   * Create a new kit manager.
   * @param stateManager The workspace state manager
   */
  constructor(readonly state: StateManager, readonly config: ConfigurationReader, kitPath: string|null = null) {
    log.debug('Constructing KitManager');
    if (kitPath !== null) {
      this._userKitsPath = kitPath;
    } else {
      this._userKitsPath = path.join(paths.dataDir, 'cmake-kits.json');
    }

    // TODO: multi-root
    this._projectKitsPath = path.join(vscode.workspace.rootPath || '/null', '.vscode/cmake-kits.json');

    // Re-read the kits file when it is changed
    this._kitsWatcher = new MultiWatcher(this._userKitsPath, this._projectKitsPath);
    this._kitsWatcher.onAnyEvent(_e => this._rereadKits());
  }

  /**
   * Dispose the kit manager
   */
  dispose() {
    log.debug('Disposing KitManager');
    this._kitsWatcher.dispose();
    this._activeKitChangedEmitter.dispose();
  }

  /**
   * Shows a QuickPick that lets the user select a new kit.
   * @returns The selected Kit, or `null` if the user cancelled the selection
   * @note The user cannot reset the active kit to `null`. If they make no
   * selection, the current kit is kept. The only way it can reset to `null` is
   * if the active kit becomes somehow unavailable.
   */
  async selectKit(): Promise<Kit|null> {
    console.assert(this._kits.length > 0, 'No kit is present? Should at least have __unspec__ kit.');
    log.debug(`Start selection of kits. Found ${this._kits.length} kits.`);

    if (this._kits.length === 1 && this._kits[0].name === '__unspec__') {
      interface FirstScanItem extends vscode.MessageItem {
        action: 'scan'|'use-unspec'|'cancel';
      }
      const choices: FirstScanItem[] = [
        {
          title: 'Scan for kits',
          action: 'scan',
        },
        {
          title: 'Do not use a kit',
          action: 'use-unspec',
        },
        {
          title: 'Close',
          isCloseAffordance: true,
          action: 'cancel',
        }
      ];
      const chosen = await vscode.window.showInformationMessage(
          'No CMake kits are available. What would you like to do?',
          {
            modal: true,
          },
          ...choices,
      );
      if (!chosen) {
        return null;
      }
      switch (chosen.action) {
      case 'scan': {
        await this.rescanForKits();
        return this.selectKit();
      }
      case 'use-unspec': {
        this._setActiveKit({name: '__unspec__'});
        return this.activeKit;
      }
      case 'cancel': {
        return null;
      }
      }
    }

    interface KitItem extends vscode.QuickPickItem {
      kit: Kit;
    }
    log.debug('Opening kit selection QuickPick');
    const items = this._kits.map((kit): KitItem => {
      return {
        label: kit.name !== '__unspec__' ? kit.name : '[Unspecified]',
        description: descriptionForKit(kit),
        kit,
      };
    });
    const chosen_kit = await vscode.window.showQuickPick(items, {
      placeHolder: 'Select a Kit',
    });
    if (chosen_kit === undefined) {
      log.debug('User cancelled Kit selection');
      // No selection was made
      return null;
    } else {
      log.debug('User selected kit ', JSON.stringify(chosen_kit));
      this._setActiveKit(chosen_kit.kit);
      return chosen_kit.kit;
    }
  }

  async selectKitByName(kitName: string): Promise<Kit|null> {
    log.debug('Setting active Kit by name', kitName);
    const chosen = this._kits.find(k => k.name == kitName);
    if (chosen === undefined) {
      log.warning('Kit set by name to non-existent kit:', kitName);
      return null;
    } else {
      this._setActiveKit(chosen);
      return chosen;
    }
  }

  /**
   * Rescan the system for kits.
   *
   * This will update the `cmake-kits.json` file with any newly discovered kits,
   * and rewrite any previously discovered kits with the new data.
   */
  async rescanForKits() {
    log.debug('Rescanning for Kits');
    // clang-format off
    const old_kits_by_name = this._kits.reduce(
      (acc, kit) => ({...acc, [kit.name]: kit}),
      {} as{[kit: string]: Kit}
    );
    const discovered_kits = await scanForKits(convertMingwDirsToSearchPaths(this.config.mingwSearchDirs));
    const new_kits_by_name = discovered_kits.reduce(
      (acc, new_kit) => {
        acc[new_kit.name] = new_kit;
        return acc;
      },
      old_kits_by_name
    );
    // clang-format on

    const new_kits = Object.keys(new_kits_by_name).map(k => new_kits_by_name[k]);

    log.debug('Saving new kits to', this._userKitsPath);
    await fs.mkdir_p(path.dirname(this._userKitsPath));
    const stripped_kits = new_kits.filter(k => k.name !== '__unspec__');
    const sorted_kits = stripped_kits.sort((a, b) => {
      if (a.name == b.name) {
        return 0;
      } else if (a.name < b.name) {
        return -1;
      } else {
        return 1;
      }
    });
    await fs.writeFile(this._userKitsPath, JSON.stringify(sorted_kits, null, 2));
    // Sometimes the kit watcher does fire?? May be an upstream bug, so we'll
    // re-read now
    await this._rereadKits();
    log.debug(this._userKitsPath, 'saved');
  }

  /**
   * Reread the `cmake-kits.json` file. This will be called if we write the
   * file in `rescanForKits`, or if the user otherwise edits the file manually.
   */
  private async _rereadKits() {
    const kits_acc: Kit[] = [];
    for (const kit_path of [this._userKitsPath, this._projectKitsPath]) {
      const more_kits = await readKitsFile(kit_path);
      kits_acc.push(...more_kits);
    }
    kits_acc.push({
      name: '__unspec__',
    });
    // Set the current kit to the one we have named
    this._kits = kits_acc;
    const already_active_kit = this._kits.find(kit => kit.name === this.state.activeKitName);
    this._setActiveKit(already_active_kit || null);
  }

  /**
   * Initialize the kits manager. Must be called before using an instance.
   */
  async initialize() {
    log.debug('Second phase init for KitManager');
    if (await fs.exists(this._userKitsPath)) {
      log.debug('Re-read kits file from prior session');
      // Load up the list of kits that we've saved
      await this._rereadKits();
    } else {
      await this.rescanForKits();
      interface DoOpen extends vscode.MessageItem {
        doOpen: boolean;
      }
      const item = await vscode.window.showInformationMessage<DoOpen>(
          'CMake Tools has scanned for available kits and saved them to a file. Would you like to edit the Kits file?',
          {},
          {title: 'Yes', doOpen: true},
          {title: 'No', isCloseAffordance: true, doOpen: false});
      if (item === undefined) {
        return;
      }
      if (item.doOpen) {
        await this.openKitsEditor();
      }
    }
  }

  /**
   * Opens a text editor with the user-local `cmake-kits.json` file.
   */
  async openKitsEditor() {
    log.debug('Opening TextEditor for', this._userKitsPath);
    const text = await vscode.workspace.openTextDocument(this._userKitsPath);
    return vscode.window.showTextDocument(text);
  }
}


export function kitChangeNeedsClean(newKit: Kit, oldKit: Kit|null): boolean {
  if (!oldKit) {
    // First kit? We never clean
    log.debug('Clean not needed: No prior Kit selected');
    return false;
  }
  const important_params = (k: Kit) => ({
    compilers: k.compilers,
    vs: k.visualStudio,
    vsArch: k.visualStudioArchitecture,
    tc: k.toolchainFile,
  });
  const new_imp = important_params(newKit);
  const old_imp = important_params(oldKit);
  if (compare(new_imp, old_imp) != Ordering.Equivalent) {
    log.debug('Need clean: Kit changed');
    return true;
  } else {
    return false;
  }
}<|MERGE_RESOLUTION|>--- conflicted
+++ resolved
@@ -584,21 +584,17 @@
     const pathvar = process.env['PATH']!;
     if (pathvar) {
       const sep = isWin32 ? ';' : ':';
-<<<<<<< HEAD
-      const path_elems = pathvar.split(sep);
-=======
       scanPaths = scanPaths.concat(pathvar.split(sep));
     }
 
     if (scanPaths) {
->>>>>>> 4b8b81f5
       // Search them all in parallel
       let prs = [] as Promise<Kit[]>[];
       const compiler_kits = scanPaths.map(path_el => scanDirForCompilerKits(path_el, pr));
       prs = prs.concat(compiler_kits);
       if (isWin32) {
         const vs_kits = scanForVSKits(pr);
-        const clang_cl_path = ['C:\\Program Files (x86)\\LLVM\\bin', 'C:\\Program Files\\LLVM\\bin', ...path_elems];
+        const clang_cl_path = ['C:\\Program Files (x86)\\LLVM\\bin', 'C:\\Program Files\\LLVM\\bin', ...scanPaths];
         const clang_cl_kits = await scanForClangCLKits(clang_cl_path);
         prs.push(vs_kits);
         prs = prs.concat(clang_cl_kits);
