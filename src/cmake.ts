--- conflicted
+++ resolved
@@ -1,2487 +1,2475 @@
-'use strict';
-
-import * as path from 'path';
-import * as fs from 'fs';
-import * as proc from 'child_process';
-import * as os from 'os';
-import * as yaml from 'js-yaml';
-import * as ajv from 'ajv';
-import * as vscode from 'vscode';
-
-import * as async from './async';
-import * as environment from './environment';
-import {ctest} from './ctest';
-import {FileDiagnostic,
-        DiagnosticParser,
-        diagnosticParsers,
-        } from './diagnostics';
-import {util} from './util';
-import {CMakeServerClient,
-        ProgressMessage,
-        MessageMessage,
-        HelloMessage,
-        HandshakeMessage,
-        ConfigureMessage,
-        createCooke,
-        CMakeCacheEntry,
-        GlobalSettings,
-        CodeModelMessage,
-        CodeModelTarget,
-        CodeModelConfiguration
-        } from './server-client'
-
-type Maybe<T> = util.Maybe<T>;
-
-const CMAKETOOLS_HELPER_SCRIPT =
-`
-get_cmake_property(is_set_up _CMAKETOOLS_SET_UP)
-if(NOT is_set_up)
-    set_property(GLOBAL PROPERTY _CMAKETOOLS_SET_UP TRUE)
-    macro(_cmt_invoke fn)
-        file(WRITE "\${CMAKE_BINARY_DIR}/_cmt_tmp.cmake" "
-            set(_args \\"\${ARGN}\\")
-            \${fn}(\\\${_args})
-        ")
-        include("\${CMAKE_BINARY_DIR}/_cmt_tmp.cmake" NO_POLICY_SCOPE)
-    endmacro()
-
-    set(_cmt_add_executable add_executable)
-    set(_previous_cmt_add_executable _add_executable)
-    while(COMMAND "\${_previous_cmt_add_executable}")
-        set(_cmt_add_executable "_\${_cmt_add_executable}")
-        set(_previous_cmt_add_executable _\${_previous_cmt_add_executable})
-    endwhile()
-    macro(\${_cmt_add_executable} target)
-        _cmt_invoke(\${_previous_cmt_add_executable} \${ARGV})
-        get_target_property(is_imported \${target} IMPORTED)
-        if(NOT is_imported)
-            file(APPEND
-                "\${CMAKE_BINARY_DIR}/CMakeToolsMeta.in.txt"
-                "executable;\${target};$<TARGET_FILE:\${target}>\n"
-                )
-            _cmt_generate_system_info()
-        endif()
-    endmacro()
-
-    set(_cmt_add_library add_library)
-    set(_previous_cmt_add_library _add_library)
-    while(COMMAND "\${_previous_cmt_add_library}")
-        set(_cmt_add_library "_\${_cmt_add_library}")
-        set(_previous_cmt_add_library "_\${_previous_cmt_add_library}")
-    endwhile()
-    macro(\${_cmt_add_library} target)
-        _cmt_invoke(\${_previous_cmt_add_library} \${ARGV})
-        get_target_property(type \${target} TYPE)
-        if(NOT type MATCHES "^(INTERFACE_LIBRARY|OBJECT_LIBRARY)$")
-            get_target_property(imported \${target} IMPORTED)
-            get_target_property(alias \${target} ALIAS)
-            if(NOT imported AND NOT alias)
-                file(APPEND
-                    "\${CMAKE_BINARY_DIR}/CMakeToolsMeta.in.txt"
-                    "library;\${target};$<TARGET_FILE:\${target}>\n"
-                    )
-            endif()
-        else()
-            file(APPEND
-                "\${CMAKE_BINARY_DIR}/CMakeToolsMeta.in.txt"
-                "interface-library;\${target}\n"
-                )
-        endif()
-        _cmt_generate_system_info()
-    endmacro()
-
-    if({{{IS_MULTICONF}}})
-        set(condition CONDITION "$<CONFIG:Debug>")
-    endif()
-
-    file(WRITE "\${CMAKE_BINARY_DIR}/CMakeToolsMeta.in.txt" "")
-    file(GENERATE
-        OUTPUT "\${CMAKE_BINARY_DIR}/CMakeToolsMeta.txt"
-        INPUT "\${CMAKE_BINARY_DIR}/CMakeToolsMeta.in.txt"
-        \${condition}
-        )
-
-    function(_cmt_generate_system_info)
-        get_property(done GLOBAL PROPERTY CMT_GENERATED_SYSTEM_INFO)
-        if(NOT done)
-            file(APPEND "\${CMAKE_BINARY_DIR}/CMakeToolsMeta.in.txt"
-    "system;\${CMAKE_HOST_SYSTEM_NAME};\${CMAKE_SYSTEM_PROCESSOR};\${CMAKE_CXX_COMPILER_ID}\n")
-        endif()
-        set_property(GLOBAL PROPERTY CMT_GENERATED_SYSTEM_INFO TRUE)
-    endfunction()
-endif()
-`;
-
-const open = require('open') as ((url: string, appName?: string, callback?: Function) => void);
-
-export function isTruthy(value: (boolean | string | null | undefined | number)) {
-    if (typeof value === 'string') {
-        return !(
-            value === '' ||
-            value === 'FALSE' ||
-            value === 'OFF' ||
-            value === '0' ||
-            value === 'NOTFOUND' ||
-            value === 'NO' ||
-            value === 'N' ||
-            value === 'IGNORE' ||
-            value.endsWith('-NOTFOUND')
-        );
-    }
-    return !!value;
-}
-
-interface ExecuteOptions {
-    silent: boolean;
-    environment: Object;
-    collectOutput?: boolean;
-};
-
-interface ExecutableTarget {
-    name: string;
-    path: string;
-}
-
-export enum EntryType {
-    Bool,
-    String,
-    Path,
-    Filepath,
-    Internal,
-    Uninitialized,
-    Static,
-};
-
-interface ExecutionResult {
-    retc: number;
-    stdout: Maybe<string>;
-    stderr: Maybe<string>;
-}
-
-interface Test {
-    id: number;
-    name: string;
-}
-
-export class LegacyCacheEntry {
-    private _type: EntryType = EntryType.Uninitialized;
-    private _helpString: string = '';
-    private _key: string = '';
-    private _value: any = null;
-
-    public get type() {
-        return this._type;
-    }
-
-    public get helpString() {
-        return this._helpString;
-    }
-
-    public get key() {
-        return this._key;
-    }
-
-    public get value() {
-        return this._value;
-    }
-
-    public as<T>(): T { return this._value as T; }
-
-    constructor(key: string, value: string, type: EntryType, docs: string) {
-        this._key = key ;
-        this._value = value;
-        this._type = type;
-        this._helpString = docs;
-    }
-};
-
-export class CMakeCache {
-    private _entries: Map<string, LegacyCacheEntry>;
-
-    public static async fromPath(path: string): Promise<CMakeCache> {
-        const exists = await async.exists(path);
-        if (exists) {
-            const content = await async.readFile(path);
-            const entries = await CMakeCache.parseCache(content.toString());
-            return new CMakeCache(path, exists, entries);
-        } else {
-            return new CMakeCache(path, exists, new Map());
-        }
-    }
-
-    constructor(path: string, exists: boolean, entries: Map<string, LegacyCacheEntry>) {
-        this._entries = entries;
-        this._path = path;
-        this._exists = exists;
-    }
-
-    private _exists: boolean = false;
-    public get exists() {
-        return this._exists;
-    }
-
-    private _path: string = '';
-    public get path() {
-        return this._path;
-    }
-
-    public getReloaded(): Promise<CMakeCache> {
-        return CMakeCache.fromPath(this.path);
-    }
-
-    public static parseCache(content: string): Map<string, LegacyCacheEntry> {
-        const lines = content.split(/\r\n|\n|\r/)
-            .filter(line => !!line.length)
-            .filter(line => !/^\s*#/.test(line));
-
-        const entries = new Map<string, LegacyCacheEntry>();
-        let docs_acc = '';
-        for (const line of lines) {
-            if (line.startsWith('//')) {
-                docs_acc += /^\/\/(.*)/.exec(line)![1] + ' ';
-            } else {
-                const match = /^(.*?):(.*?)=(.*)/.exec(line);
-                console.assert(!!match, "Couldn't handle reading cache entry: " + line);
-                const [_, name, typename, valuestr] = match!;
-                if (!name || !typename)
-                    continue;
-                if (name.endsWith('-ADVANCED') && valuestr === '1') {
-                    // We skip the ADVANCED property variables. They're a little odd.
-                } else {
-                    const key = name;
-                    const type: EntryType = {
-                        BOOL: EntryType.Bool,
-                        STRING: EntryType.String,
-                        PATH: EntryType.Path,
-                        FILEPATH: EntryType.Filepath,
-                        INTERNAL: EntryType.Internal,
-                        UNINITIALIZED: EntryType.Uninitialized,
-                        STATIC: EntryType.Static,
-                    }[typename];
-                    const docs = docs_acc.trim();
-                    docs_acc = '';
-                    let value: any = valuestr;
-                    if (type === EntryType.Bool)
-                        value = isTruthy(value);
-
-                    console.assert(type !== undefined, `Unknown cache entry type: ${type}`);
-                    entries.set(name, new LegacyCacheEntry(key, value, type, docs));
-                }
-            }
-        }
-
-        return entries;
-    }
-
-    public get(key: string, defaultValue?: any): Maybe<LegacyCacheEntry> {
-        return this._entries.get(key) || null;
-    }
-}
-
-export namespace WorkspaceCacheFile {
-    export async function readCache(path: string, defaultVal: util.WorkspaceCache): Promise<util.WorkspaceCache> {
-        console.info('Reloading cmake-tools extension cache data from', path);
-        try {
-            const buf = await async.readFile(path);
-            if (!buf) return defaultVal;
-            return JSON.parse(
-                buf.toString(),
-                (key: string, val) => {
-                    if (key === 'keywordSettings') {
-                        const acc = new Map<string, string>();
-                        for (const key in val) {
-                            acc.set(key, val[key]);
-                        }
-                        return acc;
-                    }
-                    return val;
-                }
-            );
-        }
-        catch(err) {
-            return defaultVal;
-        }
-    }
-
-    export function writeCache(path: string, cache: util.WorkspaceCache) {
-        return util.writeFile(
-            path,
-            JSON.stringify(
-                cache,
-                (key, value) => {
-                    if (key === 'keywordSettings' && value instanceof Map) {
-                        return Array.from((value as Map<string, string>).entries()).reduce(
-                            (acc, el) => {
-                                acc[el[0]] = el[1];
-                                return acc;
-                            },
-                            {}
-                        );
-                    }
-                    return value;
-                },
-                2
-            )
-        );
-    }
-}
-
-export class ConfigurationReader {
-    public readConfig<T>(key: string, default_: Maybe<T> = null) : Maybe<T> {
-        const config = vscode.workspace.getConfiguration('cmake');
-        const value = config.get(key);
-        return (value !== undefined) ? value as T : default_;
-    }
-
-    private _readPrefixed<T>(key): T | null {
-        const platform = {
-            win32: 'windows',
-            darwin: 'osx',
-            linux: 'linux'
-        }[os.platform()];
-        return this.readConfig<T>(`${platform}.${key}`, this.readConfig<T>(`${key}`));
-    }
-
-    get buildDirectory(): string {
-        return this._readPrefixed<string>('buildDirectory')!;
-    }
-
-    get installPrefix(): Maybe<string> {
-        return this._readPrefixed<string>('installPrefix')!;
-    }
-
-    get sourceDirectory(): string {
-        return this._readPrefixed<string>('sourceDirectory') as string;
-    }
-
-    get saveBeforeBuild(): boolean {
-        return !!this._readPrefixed<boolean>('saveBeforeBuild');
-    }
-
-    get clearOutputBeforeBuild(): boolean {
-        return !!this._readPrefixed<boolean>('clearOutputBeforeBuild');
-    }
-
-    get configureSettings(): any {
-        return this._readPrefixed<Object>('configureSettings');
-    }
-
-    get initialBuildType(): Maybe<string> {
-        return this._readPrefixed<string>('initialBuildType');
-    }
-
-    get preferredGenerators(): string[] {
-        return this._readPrefixed<string[]>('preferredGenerators') || [];
-    }
-
-    get generator(): Maybe<string> {
-        return this._readPrefixed<string>('generator');
-    }
-
-    get toolset(): Maybe<string> {
-        return this._readPrefixed<string>('toolset');
-    }
-
-    get configureArgs(): string[] {
-        return this._readPrefixed<string[]>('configureArgs')!;
-    }
-
-    get buildArgs(): string[] {
-        return this._readPrefixed<string[]>('buildArgs')!;
-    }
-
-    get buildToolArgs(): string[] {
-        return this._readPrefixed<string[]>('buildToolArgs')!;
-    }
-
-    get parallelJobs(): Maybe<number> {
-        return this._readPrefixed<number>('parallelJobs');
-    }
-
-    get ctest_parallelJobs(): Maybe<number> {
-        return this._readPrefixed<number>('ctest.parallelJobs');
-    }
-
-    get parseBuildDiagnostics(): boolean {
-        return !!this._readPrefixed<boolean>('parseBuildDiagnostics');
-    }
-
-    get enableOutputParsers(): Maybe<string[]> {
-        return this._readPrefixed<string[]>('enableOutputParsers');
-    }
-
-    get cmakePath(): string {
-        return this._readPrefixed<string>('cmakePath')!;
-    }
-
-    get debugConfig(): any {
-        return this._readPrefixed<any>('debugConfig');
-    }
-
-    get environment(): Object {
-        return this._readPrefixed<Object>('environment') || {};
-    }
-
-    get configureEnvironment(): Object {
-        return this._readPrefixed<Object>('configureEnvironment') || {};
-    }
-
-    get buildEnvironment(): Object {
-        return this._readPrefixed<Object>('buildEnvironment') || {};
-    }
-
-    get testEnvironment(): Object {
-        return this._readPrefixed<Object>('testEnvironment') || {};
-    }
-
-    get defaultVariants(): Object {
-        return this._readPrefixed<Object>('defaultVariants') || {};
-    }
-
-    get ctestArgs(): string[] {
-        return this._readPrefixed<string[]>('ctestArgs') || [];
-    }
-}
-
-/**
- * An OutputParser that doesn't do anything when it parses
- */
-class NullParser extends util.OutputParser {
-    public parseLine(line: string): Maybe<number> { return null; }
-}
-
-class CMakeTargetListParser extends util.OutputParser {
-    private _accumulatedLines: string[] = [];
-
-    public parseLine(line: string): Maybe<number> {
-        this._accumulatedLines.push(line);
-        return null;
-    }
-
-    public getTargets(generator: string) {
-        const important_lines = (generator.endsWith('Makefiles')
-            ? this._accumulatedLines.filter(l => l.startsWith('... '))
-            : this._accumulatedLines.filter(l => l.indexOf(': ') !== -1))
-                .filter(l => !l.includes('All primary targets'));
-        const targets = important_lines
-            .map(l => generator.endsWith('Makefiles')
-                ? l.substr(4)
-                : l)
-            .map(l => / /.test(l) ? l.substr(0, l.indexOf(' ')) : l)
-            .map(l => l.replace(':', ''));
-        // Sometimes the 'all' target isn't there. Not sure when or why, but we
-        // can just patch around it
-        if (targets.indexOf('all') < 0) {
-            targets.push('all');
-        }
-        return targets;
-    }
-}
-
-class BuildParser extends util.OutputParser {
-    private _accumulatedDiags: Map<string, Map<string, vscode.Diagnostic>>;
-    private _lastFile: Maybe<string>;
-
-    private _progressParser(line): Maybe<number> { return null; };
-    private _activeParser: Maybe<DiagnosticParser>;
-    private _parserCollection: Set<DiagnosticParser>;
-
-    constructor(binaryDir: string, parsers: Maybe<string[]>, generator: Maybe<string>) {
-        super();
-        this._accumulatedDiags = new Map();
-        this._lastFile = null;
-        this._activeParser = null;
-        this._parserCollection = new Set();
-        if (parsers) {
-            for (let parser of parsers) {
-                if (parser in diagnosticParsers) {
-                    this._parserCollection.add(new diagnosticParsers[parser](binaryDir));
-                }
-            }
-        } else {
-            /* No parser specified. Use all implemented. */
-            for (let parser in diagnosticParsers) {
-                this._parserCollection.add(new diagnosticParsers[parser](binaryDir));
-            }
-        }
-    }
-
-    private parseBuildProgress(line): Maybe<number> {
-        // Parses out a percentage enclosed in square brackets Ignores other
-        // contents of the brackets
-        const percent_re = /\[.*?(\d+)\%.*?\]/;
-        const res = percent_re.exec(line);
-        if (res) {
-            const [total] = res.splice(1);
-            return Math.floor(parseInt(total));
-        }
-        return null;
-    }
-
-    private parseDiagnosticLine(line: string): Maybe<FileDiagnostic> {
-        if (this._activeParser) {
-            var {lineMatch, diagnostic} = this._activeParser.parseLine(line);
-            if (lineMatch) {
-                return diagnostic;
-            }
-        }
-
-        for (let parser of this._parserCollection.values()) {
-            if (parser !== this._activeParser) {
-                var {lineMatch, diagnostic} = parser.parseLine(line);
-                if (lineMatch) {
-                    this._activeParser = parser;
-                    return diagnostic;
-                }
-            }
-        }
-        /* Most likely new generator progress message or new compiler command. */
-        return null;
-    }
-
-    public fillDiagnosticCollection(diagset: vscode.DiagnosticCollection) {
-        diagset.clear();
-        for (const [filepath, diags] of this._accumulatedDiags) {
-            diagset.set(vscode.Uri.file(filepath), [...diags.values()]);
-        }
-    }
-
-    public parseLine(line: string): Maybe<number> {
-        const progress = this.parseBuildProgress(line);
-        if (null === progress) {
-            const diag = this.parseDiagnosticLine(line);
-            if (diag) {
-                if (!this._accumulatedDiags.has(diag.filepath)) {
-                    // First diagnostic of this file. Add a new map to hold our diags
-                    this._accumulatedDiags.set(diag.filepath, new Map());
-                }
-                const diags = this._accumulatedDiags.get(diag.filepath) !;
-                diags.set(diag.key, diag.diag);
-            }
-        }
-        return progress;
-    }
-}
-
-class ThrottledOutputChannel implements vscode.OutputChannel {
-    private _channel: vscode.OutputChannel;
-    private _accumulatedData: string;
-    private _throttler: async.Throttler<void>;
-
-    constructor(name: string) {
-        this._channel = vscode.window.createOutputChannel(name);
-        this._accumulatedData = '';
-        this._throttler = new async.Throttler();
-    }
-
-    get name(): string {
-        return this._channel.name;
-    }
-
-    dispose(): void {
-        this._accumulatedData = '';
-        this._channel.dispose();
-    }
-
-    append(value: string): void {
-        this._accumulatedData += value;
-        this._throttler.queue(() => {
-            if (this._accumulatedData) {
-                const data = this._accumulatedData;
-                this._accumulatedData = '';
-                this._channel.append(data);
-            }
-            return Promise.resolve();
-        });
-    }
-
-    appendLine(value: string): void {
-        this.append(value + '\n');
-    }
-
-    clear(): void {
-        this._accumulatedData = '';
-        this._channel.clear();
-    }
-
-    show(columnOrPreserveFocus?, preserveFocus?): void {
-        this._channel.show(columnOrPreserveFocus, preserveFocus);
-    }
-
-    hide(): void {
-        this._channel.hide();
-    }
-}
-
-export class CMakeTools {
-    private _context: vscode.ExtensionContext;
-    private _channel: vscode.OutputChannel;
-    private _ctestChannel: vscode.OutputChannel;
-    private _diagnostics: vscode.DiagnosticCollection;
-    private _cmakeToolsStatusItem = vscode.window.createStatusBarItem(vscode.StatusBarAlignment.Left, 3.5);
-    private _buildButton = vscode.window.createStatusBarItem(vscode.StatusBarAlignment.Left, 3.4);
-    private _targetButton = vscode.window.createStatusBarItem(vscode.StatusBarAlignment.Left, 3.3);
-    private _debugButton = vscode.window.createStatusBarItem(vscode.StatusBarAlignment.Left, 3.2);
-    private _debugTargetButton = vscode.window.createStatusBarItem(vscode.StatusBarAlignment.Left, 3.1);
-    private _testStatusButton = vscode.window.createStatusBarItem(vscode.StatusBarAlignment.Left, 3.05);
-    private _warningMessage = vscode.window.createStatusBarItem(vscode.StatusBarAlignment.Left, 3);
-    private _environmentSelectionButton = vscode.window.createStatusBarItem(vscode.StatusBarAlignment.Right, 200);
-    private _failingTestDecorationType = vscode.window.createTextEditorDecorationType({
-        borderColor: 'rgba(255, 0, 0, 0.2)',
-        borderWidth: '1px',
-        borderRadius: '3px',
-        borderStyle: 'solid',
-        cursor: 'pointer',
-        backgroundColor: 'rgba(255, 0, 0, 0.1)',
-        overviewRulerColor: 'red',
-        overviewRulerLane: vscode.OverviewRulerLane.Center,
-        after: {
-            contentText: 'Failed',
-            backgroundColor: 'darkred',
-            margin: '10px',
-        },
-    });
-    private _lastConfigureSettings = {};
-    private _needsReconfigure = false;
-    private _workspaceCacheContent: util.WorkspaceCache = {};
-    private _workspaceCachePath = path.join(vscode.workspace.rootPath || '~', '.vscode', '.cmaketools.json');
-    private _targets: string[] = [];
-    private _variantWatcher: vscode.FileSystemWatcher;
-    public os: Maybe<string> = null;
-    public systemProcessor: Maybe<string> = null;
-    public compilerId: Maybe<string> = null;
-    public config: ConfigurationReader = new ConfigurationReader();
-
-    private _cmakeVersion : util.Version;
-    public get cmakeVersion() : util.Version {
-        return this._cmakeVersion;
-    }
-
-    private _legacyCMakeCache: CMakeCache;
-    public get legacyCMakeCache() {
-        console.assert(!this.serverClient, 'usage of legacyCMakeCache in server mode');
-        return this._legacyCMakeCache;
-    }
-    public set legacyCMakeCache(cache: CMakeCache) {
-        console.assert(!this.serverClient, 'usage of legacyCMakeCache in server mode');
-        this._legacyCMakeCache = cache;
-        this._refreshStatusBarItems();
-    }
-
-    private _cacheEntries: CMakeCacheEntry[] = [];
-
-    public getCacheEntryByKey(key: string, defaultValue = null): Maybe<CMakeCacheEntry | LegacyCacheEntry> {
-        if (this.serverClient) {
-            const entry = this._cacheEntries.find(entry => entry.key === key);
-            return entry ? entry : defaultValue;
-        } else {
-            return this._legacyCMakeCache.get(key)
-        }
-    }
-
-    public get haveCMakeCache(): boolean {
-        if (this.serverClient) {
-            return this._cacheEntries.length != 0;
-        } else {
-            return this.legacyCMakeCache && this.legacyCMakeCache.exists;
-        }
-    }
-
-    private _currentChildProcess: Maybe<proc.ChildProcess> = null;
-    public get currentChildProcess(): Maybe<proc.ChildProcess> {
-        return this._currentChildProcess;
-    }
-    public set currentChildProcess(v: Maybe<proc.ChildProcess>) {
-        this._currentChildProcess = v;
-        this._refreshStatusBarItems();
-    }
-
-    public get diagnostics(): vscode.DiagnosticCollection {
-        return this._diagnostics;
-    }
-
-    private _initFinished : Promise<void>;
-    public get initFinished() : Promise<void> {
-        return this._initFinished;
-    }
-
-    /**
-     * A property that determines whether we are currently running a job
-     * or not.
-     */
-    public get isBusy(): boolean {
-        return !!this.currentChildProcess;
-    }
-    /**
-     * @brief The status message for the status bar.
-     *
-     * When this value is changed, we update our status bar item to show the
-     * statusMessage. This could be something like 'Configuring...',
-     * 'Building...' etc.
-     */
-    private _statusMessage: string = '';
-    public get statusMessage(): string {
-        return this._statusMessage;
-    }
-    public set statusMessage(v: string) {
-        this._statusMessage = v;
-        this._refreshStatusBarItems();
-    }
-
-    /**
-     * @brief The build type (configuration) which the user has most recently
-     * selected.
-     *
-     * The build type is passed to CMake when configuring and building the
-     * project. For multiconf generators, such as visual studio with msbuild,
-     * the build type is not determined at configuration time. We need to store
-     * the build type that the user wishes to use here so that when a user
-     * invokes cmake.build, we will be able to build with the desired
-     * configuration. This value is also reflected on the status bar item that
-     * the user can click to change the build type.
-     */
-    public get selectedBuildType(): Maybe<string> {
-        const cached = this.activeVariant.buildType;
-        return cached ? cached : null;
-    }
-
-    /**
-     * @brief The default target to build when no target is specified
-     */
-    private _defaultBuildTarget: string;
-    public get defaultBuildTarget(): string {
-        return this._defaultBuildTarget;
-    }
-    public set defaultBuildTarget(v: string) {
-        this._defaultBuildTarget = v;
-        this._refreshStatusBarItems();
-    }
-
-    private async reloadCMakeCache() {
-        console.assert(!this.serverClient, 'reloadCMakeCache called in server mode');
-        if (this.legacyCMakeCache && this.legacyCMakeCache.path === this.cachePath) {
-            this.legacyCMakeCache = await this.legacyCMakeCache.getReloaded();
-        } else {
-            this.legacyCMakeCache = await CMakeCache.fromPath(this.cachePath);
-        }
-        return this.legacyCMakeCache;
-    }
-
-    private _executableTargets: ExecutableTarget[] = [];
-    public get executableTargets() {
-        return this._executableTargets;
-    }
-
-    public set executableTargets(value: ExecutableTarget[]) {
-        this._executableTargets = value;
-        if (!value) {
-            this.currentDebugTarget = null;
-            return;
-        }
-        // Check if the currently selected debug target is no longer a target
-        if (value.findIndex(e => e.name === this.currentDebugTarget) < 0) {
-            if (value.length) {
-                this.currentDebugTarget = value[0].name;
-            } else {
-                this.currentDebugTarget = null;
-            }
-        }
-        // If we didn't have a debug target, set the debug target to the first target
-        if (this.currentDebugTarget === null && value.length) {
-            this.currentDebugTarget = value[0].name;
-        }
-    }
-
-    private _tests : Test[] = [];
-    public get tests() : Test[] {
-        return this._tests;
-    }
-    public set tests(v : Test[]) {
-        this._tests = v;
-        this._refreshStatusBarItems();
-    }
-
-    /**
-     * @brief Reload the list of CTest tests
-     */
-    private async _refreshTests(): Promise<Test[]> {
-        const ctest_file = path.join(this.binaryDir, 'CTestTestfile.cmake');
-        if (!(await async.exists(ctest_file))) {
-            return this.tests = [];
-        }
-        const bt = this.selectedBuildType || 'Debug';
-        const result = await async.execute('ctest', ['-N', '-C', bt], {cwd: this.binaryDir});
-        if (result.retc !== 0) {
-            // There was an error running CTest. Odd...
-            this._channel.appendLine('[vscode] There was an error running ctest to determine available test executables');
-            return this.tests = [];
-        }
-        const tests = result.stdout.split('\n')
-            .map(l => l.trim())
-            .filter(l => /^Test\s*#(\d+):\s(.*)/.test(l))
-            .map(l => /^Test\s*#(\d+):\s(.*)/.exec(l)!)
-            .map(([_, id, tname]) => ({
-                id: parseInt(id!),
-                name: tname!
-            }));
-        const tagfile = path.join(this.binaryDir, 'Testing', 'TAG');
-        const tag = (await async.exists(tagfile)) ? (await async.readFile(tagfile)).toString().split('\n')[0].trim() : null;
-        const tagdir = tag ? path.join(this.binaryDir, 'Testing', tag) : null;
-        const results_file = tagdir ? path.join(tagdir, 'Test.xml') : null;
-        if (results_file && await async.exists(results_file)) {
-            await this._refreshTestResults(results_file);
-        } else {
-            this.testResults = null;
-        }
-        return this.tests = tests;
-    }
-
-    private _testResults : Maybe<ctest.Results>;
-    public get testResults() : Maybe<ctest.Results> {
-        return this._testResults;
-    }
-    public set testResults(v : Maybe<ctest.Results>) {
-        this._testResults = v;
-        this._refreshStatusBarItems();
-    }
-
-    private _buildProgress: Maybe<number>;
-    public get buildProgress(): Maybe<number> {
-        return this._buildProgress;
-    }
-    public set buildProgress(v: Maybe<number>) {
-        this._buildProgress = v;
-        this._refreshStatusBarItems();
-    }
-
-    private _failingTestDecorations : ctest.FailingTestDecoration[] = [];
-    clearFailingTestDecorations() {
-        this.failingTestDecorations = [];
-    }
-    addFailingTestDecoration(dec: ctest.FailingTestDecoration) {
-        this._failingTestDecorations.push(dec);
-        this._refreshActiveEditorDecorations();
-    }
-    public get failingTestDecorations() : ctest.FailingTestDecoration[] {
-        return this._failingTestDecorations;
-    }
-    public set failingTestDecorations(v : ctest.FailingTestDecoration[]) {
-        this._failingTestDecorations = v;
-        for (const editor of vscode.window.visibleTextEditors) {
-            this._refreshEditorDecorations(editor);
-        }
-    }
-
-    private _refreshActiveEditorDecorations() {
-        const editor = vscode.window.activeTextEditor;
-        if (editor) {
-            // Seems that sometimes the activeTextEditor is undefined. A VSCode bug?
-            this._refreshEditorDecorations(vscode.window.activeTextEditor);
-        }
-    }
-
-    private _refreshEditorDecorations(editor: vscode.TextEditor) {
-        const to_apply: vscode.DecorationOptions[] = [];
-        for (const decor of this.failingTestDecorations) {
-            const editor_file = util.normalizePath(editor.document.fileName);
-            const decor_file = util.normalizePath(
-                path.isAbsolute(decor.fileName)
-                    ? decor.fileName
-                    : path.join(this.binaryDir, decor.fileName)
-            );
-            if (editor_file !== decor_file) {
-                continue;
-            }
-            const file_line = editor.document.lineAt(decor.lineNumber);
-            const range = new vscode.Range(decor.lineNumber, file_line.firstNonWhitespaceCharacterIndex, decor.lineNumber, file_line.range.end.character);
-            to_apply.push({
-                hoverMessage: decor.hoverMessage,
-                range: range,
-            });
-        }
-        editor.setDecorations(this._failingTestDecorationType, to_apply);
-    }
-
-    private async _refreshTestResults(test_xml: string): Promise<void> {
-        this.testResults = await ctest.readTestResultsFile(test_xml);
-        const failing = this.testResults.Site.Testing.Test.filter(t => t.Status === 'failed');
-        this.clearFailingTestDecorations();
-        let new_decors = [] as ctest.FailingTestDecoration[];
-        for (const t of failing) {
-            new_decors.push(...await ctest.parseTestOutput(t.Output));
-        }
-        this.failingTestDecorations = new_decors;
-    }
-
-    private _currentDebugTarget: Maybe<string>;
-    public get currentDebugTarget(): Maybe<string> {
-        return this._currentDebugTarget;
-    }
-    public set currentDebugTarget(v: Maybe<string>) {
-        this._currentDebugTarget = v;
-        this._refreshStatusBarItems();
-    }
-
-    private async _reloadMetaData() {
-        if (await async.exists(this.metaPath)) {
-            const buffer = await async.readFile(this.metaPath);
-            const content = buffer.toString();
-            const tuples = content
-                .split('\n')
-                .map(l => l.trim())
-                .filter(l => !!l.length)
-                .map(l => l.split(';'));
-            this.executableTargets = tuples
-                .filter(tup => tup[0] === 'executable')
-                .map(tup => ({
-                    name: tup[1],
-                    path: tup[2],
-                }));
-            const [_, os, proc, cid] = tuples.find(tup => tup[0] === 'system')!;
-            this.os = os || null;
-            this.systemProcessor = proc || null;
-            this.compilerId = cid || null;
-        } else {
-            this.executableTargets = [];
-            this.os = null;
-            this.systemProcessor = null;
-            this.compilerId = null;
-        }
-    }
-
-    private _reloadConfiguration() {
-        const new_settings = this.config.configureSettings;
-        this._needsReconfigure = JSON.stringify(new_settings) !== JSON.stringify(this._lastConfigureSettings);
-        this._lastConfigureSettings = new_settings;
-        // A config change could require reloading the CMake Cache (ie. changing the build path)
-        this._setupCMakeCacheWatcher();
-        // Use may have disabled build diagnostics.
-        if (!this.config.parseBuildDiagnostics) {
-            this._diagnostics.clear();
-        }
-        if (!this._metaWatcher) {
-            this._setupMetaWatcher();
-        }
-        this._reloadVariants();
-        this._refreshStatusBarItems();
-        this.testHaveCommand(this.config.cmakePath).then(exists => {
-            if (!exists) {
-                vscode.window.showErrorMessage(
-                    `Bad CMake executable "${this.config.cmakePath}". Is it installed and a valid executable?`
-                );
-            }
-        });
-    }
-
-    private _wsCacheWatcher: vscode.FileSystemWatcher;
-    private _setupWorkspaceCacheWatcher() {
-        if (this._wsCacheWatcher) {
-            this._wsCacheWatcher.dispose();
-        }
-        const watch = this._wsCacheWatcher = vscode.workspace.createFileSystemWatcher(this._workspaceCachePath);
-        watch.onDidChange(this._refreshWorkspaceCacheContent.bind(this));
-        watch.onDidCreate(this._refreshWorkspaceCacheContent.bind(this));
-    }
-
-    private _writeWorkspaceCacheContent() {
-        return WorkspaceCacheFile
-            .writeCache(this._workspaceCachePath, this._workspaceCacheContent)
-            .catch(CMakeTools._printUnhandledException);
-    }
-
-    private async _refreshWorkspaceCacheContent() {
-        this._workspaceCacheContent = await WorkspaceCacheFile.readCache(this._workspaceCachePath, {variant:null});
-        this._setupCMakeCacheWatcher();
-        if (this._workspaceCacheContent.variant) {
-            this._activeVariantCombination = this._workspaceCacheContent.variant;
-        }
-        if (this._workspaceCacheContent.codeModel) {
-            this._putCodeModel(this._workspaceCacheContent.codeModel);
-        }
-        this._refreshStatusBarItems();
-    }
-
-    private _cmCacheWatcher: vscode.FileSystemWatcher;
-
-    private _setupCMakeCacheWatcher() {
-        if (this._cmCacheWatcher) {
-            this._cmCacheWatcher.dispose();
-        }
-        this._cmCacheWatcher = vscode.workspace.createFileSystemWatcher(this.cachePath);
-        this._cmCacheWatcher.onDidChange(this.reloadCMakeCache.bind(this));
-        this._cmCacheWatcher.onDidCreate(this.reloadCMakeCache.bind(this));
-        this._cmCacheWatcher.onDidDelete(() => {
-            this.reloadCMakeCache().then(() => {
-                this._refreshStatusBarItems();
-            });
-        });
-        return this.reloadCMakeCache();
-    }
-
-    private _metaWatcher: Maybe<vscode.FileSystemWatcher> = null;
-    private _setupMetaWatcher() {
-        if (this._metaWatcher) {
-            this._metaWatcher.dispose();
-        }
-        this._metaWatcher = vscode.workspace.createFileSystemWatcher(this.metaPath);
-        this._metaWatcher.onDidChange(this._reloadMetaData.bind(this));
-        this._metaWatcher.onDidCreate(this._reloadMetaData.bind(this));
-        this._metaWatcher.onDidDelete(this._reloadMetaData.bind(this));
-        this._reloadMetaData();
-    }
-
-    private async _reloadVariants() {
-        const schema_path = this._context.asAbsolutePath('schemas/variants-schema.json');
-        const schema = JSON.parse((await async.readFile(schema_path)).toString());
-        const validate = new ajv({
-            allErrors: true,
-            format: 'full',
-        }).compile(schema);
-
-        const workdir = vscode.workspace.rootPath;
-        const yaml_file = path.join(workdir, 'cmake-variants.yaml');
-        const json_file = path.join(workdir, 'cmake-variants.json');
-        let variants: any;
-        if (await async.exists(yaml_file)) {
-            const content = (await async.readFile(yaml_file)).toString();
-            try {
-                variants = yaml.load(content);
-            } catch(e) {
-                vscode.window.showErrorMessage(`${yaml_file} is syntactically invalid.`);
-                variants = this.config.defaultVariants;
-            }
-        } else if (await async.exists(json_file)) {
-            const content = (await async.readFile(json_file)).toString();
-            try {
-                variants = JSON.parse(content);
-            } catch(e) {
-                vscode.window.showErrorMessage(`${json_file} is syntactically invalid.`);
-                variants = this.config.defaultVariants;
-            }
-        } else {
-            variants = this.config.defaultVariants;
-        }
-        const validated = validate(variants);
-        if (!validated) {
-            const errors = validate.errors as ajv.ErrorObject[];
-            const error_strings = errors.map(err => `${err.dataPath}: ${err.message}`);
-            vscode.window.showErrorMessage(`Invalid cmake-variants: ${error_strings.join('; ')}`);
-            variants = this.config.defaultVariants;
-        }
-        const sets = new Map() as util.VariantSet;
-        for (const key in variants) {
-            const sub = variants[key];
-            const def = sub['default$'];
-            const desc = sub['description$'];
-            const choices = new Map<string, util.VariantConfigurationOptions>();
-            for (const name in sub) {
-                if (!name || ['default$', 'description$'].indexOf(name) !== -1) {
-                    continue;
-                }
-                const settings = sub[name] as util.VariantConfigurationOptions;
-                choices.set(name, settings);
-            }
-            sets.set(key, {
-                description: desc,
-                default: def,
-                choices: choices
-            });
-        }
-        this.buildVariants = sets;
-    }
-
-    private _buildVariants : util.VariantSet;
-    public get buildVariants() : util.VariantSet {
-        return this._buildVariants;
-    }
-    public set buildVariants(v : util.VariantSet) {
-        const before = this.activeVariant;
-        this._buildVariants = v;
-        this._needsReconfigure = JSON.stringify(this.activeVariant) !== JSON.stringify(before);
-        this._refreshStatusBarItems();
-    }
-
-    public get activeVariant() : util.VariantConfigurationOptions {
-        const vari = this._workspaceCacheContent.variant;
-        if (!vari) {
-            return {};
-        }
-        const kws = vari.keywordSettings;
-        if (!kws) {
-            return {};
-        }
-        const vars = this.buildVariants;
-        if (!vars) {
-            return {};
-        }
-        const data = Array.from(kws.entries()).map(
-            ([param, setting]) => {
-                if (!vars.has(param)) {
-                    debugger;
-                    throw 12;
-                }
-                const choices = vars.get(param)!.choices;
-                if (!choices.has(setting)) {
-                    debugger;
-                    throw 12;
-                }
-                return choices.get(setting)!;
-            }
-        );
-        const result: util.VariantConfigurationOptions = data.reduce(
-            (el, acc) => ({
-                buildType: el.buildType || acc.buildType,
-                generator: el.generator || acc.generator,
-                linkage: el.linkage || acc.linkage,
-                toolset: el.toolset || acc.toolset,
-                settings: Object.assign(acc.settings || {}, el.settings || {})
-            }),
-            {}
-        );
-        return result;
-    }
-
-    private _activeVariantCombination : util.VariantCombination;
-    public get activeVariantCombination() : util.VariantCombination {
-        return this._activeVariantCombination;
-    }
-    public set activeVariantCombination(v : util.VariantCombination) {
-        this._activeVariantCombination = v;
-        this._workspaceCacheContent.variant = v;
-        this._writeWorkspaceCacheContent().catch(CMakeTools._printUnhandledException);
-        this._refreshStatusBarItems();
-    }
-
-<<<<<<< HEAD
-    private _serverClient: Maybe<CMakeServerClient> = null;
-    public get serverClient(): Maybe<CMakeServerClient> {
-        return this._serverClient;
-    }
-
-    public async shutdownServerClient() {
-        if (this.serverClient) {
-            await this.serverClient.shutdown();;
-            this._serverClient = null;
-        }
-    }
-
-    private _globalSettings: Maybe<GlobalSettings>;
-    public get globalSettings() : Maybe<GlobalSettings> {
-        return this._globalSettings;
-    }
-
-    public restartServerClient(): Promise<CMakeServerClient> {
-        return this._setupServerClient().then(cl => this._serverClient = cl);
-    }
-
-    private _setupServerClient(): Promise<CMakeServerClient> {
-        return new Promise<CMakeServerClient>((resolve, reject) => {
-            const client = new CMakeServerClient({
-                cmakePath: this.config.cmakePath,
-                onCrash: async (retc, signal) => {
-                    vscode.window.showErrorMessage(`cmake-server crashed with exit code ${retc} (${signal})`);
-                },
-                onDirty: async () => {
-                    this._needsReconfigure = true;
-                },
-                onHello: async (m: HelloMessage) => {
-                    const generator = await this.pickGenerator(this.config.preferredGenerators);
-                    if (!generator) {
-                        vscode.window.showErrorMessage('Unable to determine CMake Generator to use');
-                        throw new Error('No generator!');
-                    }
-                    const hs: HandshakeMessage = {
-                        type: 'handshake',
-                        buildDirectory: this.binaryDir,
-                        sourceDirectory: this.sourceDir,
-                        extraGenerator: this.config.toolset,
-                        generator: generator,
-                        protocolVersion: m.supportedProtocolVersions[0]
-                    };
-                    const res = await client.sendRequest(hs);
-                    this._globalSettings = await client.getGlobalSettings();
-                    resolve(client);
-                },
-                onMessage: async (m: MessageMessage) => {
-                    if (m.title) {
-                        this._channel.appendLine(`-- [${m.title}]: ${m.message}`);
-                    } else {
-                        this._channel.appendLine(`-- ${m.message}`)
-                    }
-                },
-                onProgress: async (p: ProgressMessage) => {
-                    this.statusMessage = p.progressMessage;
-                    this.buildProgress = (p.progressCurrent - p.progressMinimum) / (p.progressMaximum - p.progressMinimum);
-                },
-            });
-        });
-=======
-    public activeEnvironments : string[] = [];
-    public activateEnvironment(name: string) {
-        const env = this.availableEnvironments.get(name);
-        if (!env) {
-            throw new Error(`Invalid environment named ${name}`);
-        }
-        if (!this.activeEnvironments) {
-            throw new Error(`Invalid state: Environments not yet loaded!`);
-        }
-        for (const other of this.availableEnvironments.values()) {
-            if (other.mutex === env.mutex && env.mutex !== undefined) {
-                const other_idx = this.activeEnvironments.indexOf(other.name);
-                if (other_idx >= 0) {
-                    this.activeEnvironments.splice(other_idx, 1);
-                }
-            }
-        }
-        this.activeEnvironments.push(name);
-        this._refreshStatusBarItems();
-        this._workspaceCacheContent.activeEnvironments = this.activeEnvironments;
-        this._writeWorkspaceCacheContent();
-    }
-
-    public deactivateEnvironment(name: string) {
-        if (!this.activeEnvironments) {
-            throw new Error('Invalid state: Environments not yet loaded!');
-        }
-        const idx = this.activeEnvironments.indexOf(name);
-        if (idx >= 0) {
-            this.activeEnvironments.splice(idx, 1);
-            this._refreshStatusBarItems();
-        }
-        this._workspaceCacheContent.activeEnvironments = this.activeEnvironments;
-        this._writeWorkspaceCacheContent();
-    }
-
-    private _availableEnvironments : Map<string, environment.Environment> = new Map();
-    public get availableEnvironments() : Map<string, environment.Environment> {
-        return this._availableEnvironments;
-    }
-
-    public async selectEnvironments(): Promise<void> {
-        const entries = Array.from(this.availableEnvironments.keys())
-            .map(name => ({
-                name: name,
-                label: this.activeEnvironments.indexOf(name) >= 0
-                    ? `$(check) ${name}`
-                    : name,
-                description: '',
-            }));
-        const chosen = await vscode.window.showQuickPick(entries);
-        if (!chosen) {
-            return;
-        }
-        this.activeEnvironments.indexOf(chosen.name) >= 0
-            ? this.deactivateEnvironment(chosen.name)
-            : this.activateEnvironment(chosen.name);
->>>>>>> 93b649bc
-    }
-
-    private async _init(ctx: vscode.ExtensionContext): Promise<void> {
-        this._channel = new ThrottledOutputChannel('CMake/Build');
-        //this._channel = vscode.window.createOutputChannel('CMake/Build');
-        this._ctestChannel = vscode.window.createOutputChannel('CTest Results');
-        this._diagnostics = vscode.languages.createDiagnosticCollection('cmake-build-diags');
-
-<<<<<<< HEAD
-        const version_out = (await this.execute(['--version'], {
-            silent: true,
-            environment: {},
-            collectOutput: true
-        })).stdout;
-        console.assert(version_out);
-        const version_re = /cmake version (.*?)\n/;
-        this._cmakeVersion = util.parserVersion(version_re.exec(version_out!)![1]);
-=======
-        await this._refreshWorkspaceCacheContent();
-
-        // Start loading up available environments early, this may take a few seconds
-        const env_promises = environment.availableEnvironments();
-        for (const pr of env_promises) {
-            pr.then(env => {
-                if (env.variables) {
-                    console.log(`Detected available environemt "${env.name}"`);
-                    this._availableEnvironments.set(env.name, {
-                        name: env.name,
-                        variables: env.variables,
-                        mutex: env.mutex
-                    });
-                }
-            }).catch(e => {
-                debugger;
-                console.log('Error detecting environment', e);
-            });
-        }
-        await Promise.all(env_promises);
-        // All environments have been detected, now we can update the UI
-        this.activeEnvironments = [];
-        const envs = this._workspaceCacheContent.activeEnvironments || [];
-        envs.map(e => {
-            if (this.availableEnvironments.has(e)) {
-                this.activateEnvironment(e);
-            }
-        });
->>>>>>> 93b649bc
-
-        const watcher = this._variantWatcher = vscode.workspace.createFileSystemWatcher(path.join(vscode.workspace.rootPath, 'cmake-variants.*'));
-        watcher.onDidChange(this._reloadVariants.bind(this));
-        watcher.onDidCreate(this._reloadVariants.bind(this));
-        watcher.onDidDelete(this._reloadVariants.bind(this));
-        await this._reloadVariants();
-
-        vscode.window.onDidChangeActiveTextEditor(_ => {
-            this._refreshActiveEditorDecorations();
-        });
-
-        // This cache stays around, even when we have server mode
-        this._setupWorkspaceCacheWatcher();
-        await this._refreshWorkspaceCacheContent();
-
-        if (util.versionGreater(this.cmakeVersion, '3.6.999')) {
-            // We have cmake-server support!
-            await this.restartServerClient();
-            this._refreshCacheContent().catch(CMakeTools._printUnhandledException);
-        }
-        this._currentChildProcess = null;
-
-        // Fallback logic for pre-cmake-server support
-        if (!this.serverClient) {
-            await this._setupCMakeCacheWatcher();
-            this._setupMetaWatcher();
-            this._reloadConfiguration();
-            await this._refreshTargetList();
-        }
-
-        await this._refreshTests();
-        this.statusMessage = 'Ready';
-
-        this._lastConfigureSettings = this.config.configureSettings;
-        this._needsReconfigure = true;
-        vscode.workspace.onDidChangeConfiguration(() => {
-            console.log('Reloading CMakeTools after configuration change');
-            this._reloadConfiguration();
-        });
-
-        if (this.config.initialBuildType !== null) {
-            vscode.window.showWarningMessage('The "cmake.initialBuildType" setting is now deprecated and will no longer be used.');
-        }
-
-        const last_nag_time = ctx.globalState.get('feedbackWanted.lastNagTime', 0);
-        const now = new Date().getTime();
-        const time_since_nag = now - last_nag_time;
-        // Ask for feedback once every thirty days
-        const do_nag = time_since_nag > 1000 * 60 * 60 * 24 * 30;
-        if (do_nag && Math.random() < 0.1) {
-            ctx.globalState.update('feedbackWanted.lastNagTime', now);
-            vscode.window.showInformationMessage<{title: string, action?: () => void, isCloseAffordance?: boolean}>(
-                'Like CMake Tools? I need your feedback to help make this extension better! Submitting feedback should only take a few seconds.',
-                {
-                    title: 'I\'ve got a few seconds',
-                    action: () => {
-                        open('https://github.com/vector-of-bool/vscode-cmake-tools/issues?q=is%3Aopen+is%3Aissue+label%3A%22feedback+wanted%21%22');
-                    },
-                },
-                {
-                    title: 'Not now',
-                    isCloseAffordance: true,
-                }).then(chosen => {
-                    if (chosen.action) {
-                        chosen.action();
-                    }
-                });
-        }
-    }
-
-    constructor(ctx: vscode.ExtensionContext) {
-        this._context = ctx;
-        this._initFinished = this._init(ctx);
-    }
-
-    /**
-     * @brief Refreshes the content of the status bar items.
-     *
-     * This only changes the visible content, and doesn't manipulate the state
-     * of the extension.
-     */
-    private _refreshStatusBarItems() {
-        this._cmakeToolsStatusItem.command = 'cmake.setBuildType';
-        const varset = this.activeVariantCombination || {label: 'Unconfigured'};
-        this._cmakeToolsStatusItem.text = `CMake: ${this.projectName}: ${varset.label}: ${this.statusMessage}`;
-
-        if (!this.serverClient &&
-            this.legacyCMakeCache &&
-            this.legacyCMakeCache.exists &&
-            this.isMultiConf &&
-            this.config.buildDirectory.includes('${buildType}')) {
-            vscode.window.showWarningMessage('It is not advised to use ${buildType} in the cmake.buildDirectory settings when the generator supports multiple build configurations.');
-        }
-
-        async.exists(path.join(this.sourceDir, 'CMakeLists.txt')).then(exists => {
-            const have_exe_targets = this.executableTargets.length !== 0;
-            if (exists) {
-                this._cmakeToolsStatusItem.show();
-                this._buildButton.show();
-                this._targetButton.show();
-                this._testStatusButton.show();
-                this._debugButton.show();
-                if (have_exe_targets) {
-                    this._debugTargetButton.show();
-                } else {
-                    this._debugButton.text = '$(bug)';
-                    this._debugTargetButton.hide();
-                }
-                this._environmentSelectionButton.show();
-            } else {
-                this._cmakeToolsStatusItem.hide();
-                this._buildButton.hide();
-                this._targetButton.hide();
-                this._testStatusButton.hide();
-                this._debugButton.hide();
-                this._debugTargetButton.hide();
-                this._environmentSelectionButton.hide();
-            }
-            if (this._testStatusButton.text == '') {
-                this._testStatusButton.hide();
-            }
-        }).catch(CMakeTools._printUnhandledException);
-
-        const test_count = this.tests.length;
-        if (this.testResults) {
-            const good_count = this.testResults.Site.Testing.Test.reduce(
-                (acc, test) => acc + (test.Status !== 'failed' ? 1 : 0)
-                , 0);
-            const passing = test_count === good_count;
-            this._testStatusButton.text = `$(${passing ? 'check' : 'x'}) ${good_count}/${test_count} ${good_count === 1 ? 'test' : 'tests'} passing`;
-            this._testStatusButton.color = good_count === test_count ? 'lightgreen' : 'yellow';
-        } else if (test_count) {
-            this._testStatusButton.color = '';
-            this._testStatusButton.text = 'Run CTest';
-        } else {
-            this._testStatusButton.hide();
-        }
-        this._testStatusButton.command = 'cmake.ctest';
-
-        let progress_bar = '';
-        if (this.buildProgress) {
-            const bars = this.buildProgress * 0.4 | 0;
-            progress_bar = ` [${Array(bars).join('█')}${Array(40 - bars).join('░')}] ${this.buildProgress}%`;
-        }
-
-        this._buildButton.text = this.isBusy ? `$(x) Stop${progress_bar}` : `$(gear) Build:`;
-        this._buildButton.command = this.isBusy ? 'cmake.stop' : 'cmake.build';
-        this._targetButton.text = this.defaultBuildTarget || this.allTargetName;
-        this._targetButton.command = 'cmake.setDefaultTarget';
-        this._targetButton.tooltip = 'Click to change the default target';
-        this._debugButton.text = '$(bug) Debug';
-        this._debugButton.command = 'cmake.debugTarget';
-        this._debugButton.tooltip = 'Run the debugger on the selected target executable';
-        this._debugTargetButton.text = this.currentDebugTarget || '[No target selected for debugging]';
-        this._debugTargetButton.command = 'cmake.selectDebugTarget';
-        this._environmentSelectionButton.command = 'cmake.selectEnvironments';
-
-        if (this.activeEnvironments !== null) {
-            if (this.activeEnvironments.length) {
-                this._environmentSelectionButton.text = `Working in ${this.activeEnvironments.join(', ')}`;
-            } else {
-                if (this.availableEnvironments.size !== 0) {
-                    this._environmentSelectionButton.text = 'Select a build environment...';
-                } else {
-                    // No environments available. No need to show this button
-                    this._environmentSelectionButton.hide();
-                }
-            }
-        } else {
-            this._environmentSelectionButton.text = 'Detecting available build environments...';
-        }
-    }
-
-    public get projectName() {
-        if (!this.haveCMakeCache) {
-            return 'Unconfigured';
-        }
-        const entry = this.getCacheEntryByKey('CMAKE_PROJECT_NAME');
-        if (!entry) {
-            return 'Unnamed Project';
-        }
-        return this.serverClient
-            ? (entry as CMakeCacheEntry).value
-            : (entry as LegacyCacheEntry).as<string>();
-    }
-
-    private async _refreshAll() {
-        if (!this.serverClient) {
-            await this.reloadCMakeCache();
-            await this._refreshTargetList();
-            await this._reloadMetaData();
-        }
-        await this._refreshTests();
-    }
-
-    private async _refreshCacheContent() {
-        console.assert(this.serverClient);
-        const cl = this.serverClient!;
-        try {
-            const cache = await cl.getCMakeCacheContent();
-            this._cacheEntries = cache.cache;
-        } catch (e) {
-            if (e.type !== 'error') {
-                throw e;
-            }
-            // Probably not configured yet. That's ok.
-            this._cacheEntries = [];
-        }
-    }
-
-    private async _refreshCodeModel() {
-        console.assert(this.serverClient);
-        const cl = this.serverClient!;
-        const res = await cl.sendRequest({type: 'codemodel'}) as CodeModelMessage;
-        this._putCodeModel(res.configurations);
-        // Persist our new code model to disk
-        this._workspaceCacheContent.codeModel = res.configurations;
-        this._writeWorkspaceCacheContent().catch(CMakeTools._printUnhandledException);
-    }
-
-    private _putCodeModel(configs: CodeModelConfiguration[]) {
-        const targets = configs.reduce(
-            (acc, config) =>
-                acc.concat(config.projects.reduce(
-                    (acc, project) =>
-                        acc.concat(project.targets)
-                    ,
-                    [] as CodeModelTarget[]
-                )
-            ),
-            [] as CodeModelTarget[]
-        );
-        this.executableTargets = targets
-            .filter(t => t.type === 'EXECUTABLE')
-            .map(t => ({
-                path: path.isAbsolute(t.fullName)
-                    ? t.fullName
-                    : path.join(this.binaryDir, t.fullName),
-                name: t.name,
-            }));
-        // debugger;
-    }
-
-    /**
-     * @brief Reload the list of available targets
-     */
-    private async _refreshTargetList(): Promise<string[]> {
-        console.assert(!this.serverClient, '_refreshTargetList called in server mode');
-        this._targets = [];
-        if (!this.legacyCMakeCache.exists) {
-            return this._targets;
-        }
-        this.statusMessage = 'Refreshing targets...';
-        const generator = this.activeGenerator;
-        if (generator && /(Unix|MinGW|NMake) Makefiles|Ninja/.test(generator)) {
-            const parser = new CMakeTargetListParser();
-            await this.execute(['--build', this.binaryDir, '--target', 'help'], {
-                silent: true,
-                environment: {},
-            }, parser);
-            this._targets = parser.getTargets(generator);
-        }
-        this.statusMessage = 'Ready';
-        return this._targets;
-    }
-
-    /**
-     * @brief Read the source directory from the config
-     */
-    public get sourceDir(): string {
-        const dir = this.config.sourceDirectory.replace('${workspaceRoot}', vscode.workspace.rootPath);
-        return util.normalizePath(dir);
-    }
-
-    /**
-     * @brief Get the path to the root CMakeLists.txt
-     */
-    public get mainListFile(): string {
-        const listfile = path.join(this.sourceDir, 'CMakeLists.txt');
-        return util.normalizePath(listfile);
-    }
-
-    /**
-     * @brief Get the path to the binary dir
-     */
-    public get binaryDir(): string {
-        const dir = this.config.buildDirectory
-            .replace('${workspaceRoot}', vscode.workspace.rootPath)
-            .replace('${buildType}', this.selectedBuildType || 'Unknown');
-        return util.normalizePath(dir, false);
-    }
-
-    /**
-     * @brief Get the path to the CMakeCache file in the build directory
-     */
-    public get cachePath(): string {
-        const file = path.join(this.binaryDir, 'CMakeCache.txt');
-        return util.normalizePath(file);
-    }
-
-    /**
-     * @brief Get the path to the metadata file
-     */
-    public get metaPath(): string {
-        const meta = path.join(this.binaryDir, 'CMakeToolsMeta.txt');
-        return util.normalizePath(meta);
-    }
-
-    /**
-     * @brief Determine if the project is using a multi-config generator
-     */
-    public get isMultiConf(): boolean {
-        const gen = this.activeGenerator;
-        return !!gen && util.isMultiConfGenerator(gen);
-    }
-
-    public get activeGenerator(): Maybe<string> {
-        if (this.serverClient) {
-            return this.globalSettings!.generator;
-        } else {
-            const entry = this.getCacheEntryByKey('CMAKE_GENERATOR');
-            const gen = this.legacyCMakeCache.get('CMAKE_GENERATOR');
-            return gen
-                ? gen.as<string>()
-                : null;
-        }
-    }
-
-    /**
-     * @brief Get the name of the "all" target
-     */
-    public get allTargetName() {
-        if (!this.serverClient && (!this.legacyCMakeCache || !this.legacyCMakeCache.exists))
-            return 'all';
-        const gen = this.activeGenerator;
-        return (gen && /Visual Studio/.test(gen)) ? 'ALL_BUILD' : 'all';
-    }
-
-    /**
-     * @brief Execute a CMake command. Resolves to the result of the execution.
-     */
-    public execute(args: string[],
-                   options: ExecuteOptions = {
-                       silent: false,
-                       environment: {},
-                       collectOutput: false
-                    },
-                   parser: util.OutputParser = new NullParser())
-    : Promise<ExecutionResult> {
-        return new Promise<ExecutionResult>(async (resolve) => {
-            const silent: boolean = options && options.silent || false;
-            console.info('Execute cmake with arguments:', args);
-            let stdout = '';
-            let stderr = '';
-            const pipe = proc.spawn(this.config.cmakePath, args, {
-                env: Object.assign(
-                    {
-                        // We set NINJA_STATUS to force Ninja to use the format
-                        // that we would like to parse
-                        NINJA_STATUS: '[%f/%t %p] '
-                    },
-                    options.environment,
-                    this.config.environment,
-                    this.activeEnvironments.reduce<any>(
-                        (acc, name) => {
-                            const env_ = this.availableEnvironments.get(name);
-                            console.assert(env_);
-                            const env = env_!;
-                            for (const entry of env.variables.entries()) {
-                                acc[entry[0]] = entry[1];
-                            }
-                            return acc;
-                        },
-                        {}
-                    ),
-                    process.env
-                )
-            });
-            const status = msg => vscode.window.setStatusBarMessage(msg, 4000);
-            if (!silent) {
-                this.currentChildProcess = pipe;
-                status('Executing CMake...');
-                this._channel.appendLine(
-                    '[vscode] Executing cmake command: cmake '
-                    // We do simple quoting of arguments with spaces.
-                    // This is only shown to the user,
-                    // and doesn't have to be 100% correct.
-                    + args
-                        .map(a => a.replace('"', '\"'))
-                        .map(a => /[ \n\r\f;\t]/.test(a) ? `"${a}"` : a)
-                        .join(' ')
-                );
-            }
-
-            const emitLines = (stream) => {
-                var backlog = '';
-                stream.on('data', (data: Uint8Array) => {
-                    backlog += data.toString();
-                    var n = backlog.indexOf('\n');
-                    // got a \n? emit one or more 'line' events
-                    while (n >= 0) {
-                        stream.emit('line', backlog.substring(0, n).replace(/\r+$/, ''));
-                        backlog = backlog.substring(n + 1);
-                        n = backlog.indexOf('\n');
-                    }
-                });
-                stream.on('end', () => {
-                    if (backlog) {
-                        stream.emit('line', backlog.replace(/\r+$/, ''));
-                    }
-                });
-            };
-            emitLines(pipe.stdout);
-            emitLines(pipe.stderr);
-
-            pipe.stdout.on('line', (line: string) => {
-                console.log('cmake [stdout]: ' + line);
-                if (options.collectOutput) {
-                    stdout += line + '\n';
-                }
-                const progress = parser.parseLine(line);
-                if (!silent) {
-                    this._channel.appendLine(line);
-                    if (progress)
-                        this.buildProgress = progress;
-                }
-            });
-            pipe.stderr.on('line', (line: string) => {
-                console.log('cmake [stderr]: ' + line);
-                if (options.collectOutput) {
-                    stderr += line + '\n';
-                }
-                const progress = parser.parseLine(line);
-                if (!silent) {
-                    if (progress)
-                        this.buildProgress = progress;
-                    this._channel.appendLine(line);
-                }
-            });
-            pipe.on('close', (retc: number) => {
-                // Reset build progress to null to disable the progress bar
-                this.buildProgress = null;
-                if (parser instanceof BuildParser) {
-                    parser.fillDiagnosticCollection(this._diagnostics);
-                }
-                console.log('cmake exited with return code ' + retc);
-                if (silent) {
-                    resolve({
-                        retc: retc,
-                        stdout: options.collectOutput ? stdout : null,
-                        stderr: options.collectOutput ? stderr : null,
-                    });
-                    return;
-                }
-                this._channel.appendLine('[vscode] CMake exited with status ' + retc);
-                if (retc !== null) {
-                    status('CMake exited with status ' + retc);
-                    if (retc !== 0) {
-                        this._warningMessage.color = 'yellow';
-                        this._warningMessage.text = `$(alert) CMake failed with status ${retc}. See CMake/Build output for details`;
-                        this._warningMessage.show();
-                        setTimeout(() => this._warningMessage.hide(), 5000);
-                    }
-                }
-
-                this.currentChildProcess = null;
-                resolve({
-                    retc: retc,
-                    stdout: options.collectOutput ? stdout : null,
-                    stderr: options.collectOutput ? stderr : null,
-                });
-            });
-        });
-    };
-
-    // Test that a command exists
-    public async testHaveCommand(command, args: string[] = ['--version']): Promise<Boolean> {
-        return await new Promise<Boolean>((resolve, _) => {
-            const pipe = proc.spawn(command, args);
-            pipe.on('error', () => resolve(false));
-            pipe.on('exit', () => resolve(true));
-        });
-    }
-
-    // Given a list of CMake generators, returns the first one available on this system
-    public async pickGenerator(candidates: string[]): Promise<Maybe<string>> {
-        // The user can override our automatic selection logic in their config
-        const generator = this.config.generator;
-        if (generator) {
-            // User has explicitly requested a certain generator. Use that one.
-            return generator;
-        }
-        for (const gen of candidates) {
-            const delegate = {
-                Ninja: async function () {
-                    return await this.testHaveCommand('ninja-build') || await this.testHaveCommand('ninja');
-                },
-                "MinGW Makefiles": async function () {
-                    return process.platform === 'win32' && await this.testHaveCommand('make');
-                },
-                "NMake Makefiles": async function () {
-                    return process.platform === 'win32' && await this.testHaveCommand('nmake', ['/?']);
-                },
-                'Unix Makefiles': async function () {
-                    return process.platform !== 'win32' && await this.testHaveCommand('make');
-                }
-            }[gen];
-            if (delegate === undefined) {
-                const vsMatcher = /^Visual Studio (\d{2}) (\d{4})($|\sWin64$|\sARM$)/;
-                if (vsMatcher.test(gen) && process.platform === 'win32')
-                    return gen;
-                vscode.window.showErrorMessage('Unknown CMake generator "' + gen + '"');
-                continue;
-            }
-            if (await delegate.bind(this)())
-                return gen;
-            else
-                console.log('Generator "' + gen + '" is not supported');
-        }
-        return null;
-    }
-
-    private async _prebuild(): Promise<boolean> {
-        if (this.config.clearOutputBeforeBuild) {
-            this._channel.clear();
-        }
-
-        if (this.config.saveBeforeBuild && vscode.workspace.textDocuments.some(doc => doc.isDirty)) {
-            this._channel.appendLine("[vscode] Saving unsaved text documents...");
-            const is_good = await vscode.workspace.saveAll();
-            if (!is_good) {
-                const chosen = await vscode.window.showErrorMessage<vscode.MessageItem>(
-                    'Not all open documents were saved. Would you like to build anyway?',
-                    {
-                        title: 'Yes',
-                        isCloseAffordance: false,
-                    },
-                    {
-                        title: 'No',
-                        isCloseAffordance: true,
-                    });
-                return chosen.title === 'Yes';
-            }
-        }
-        return true;
-    }
-
-    public get numJobs(): number {
-        const jobs = this.config.parallelJobs;
-        if (!!jobs) {
-            return jobs;
-        }
-        return os.cpus().length + 2;
-    }
-
-    public get numCTestJobs(): number {
-        const ctest_jobs = this.config.ctest_parallelJobs;
-        if (!ctest_jobs) {
-            return this.numJobs;
-        }
-        return ctest_jobs;
-    }
-
-    public async configure(extra_args: string[] = [], run_prebuild = true): Promise<number> {
-        if (!this.sourceDir) {
-            vscode.window.showErrorMessage('You do not have a source directory open');
-            return -1;
-        }
-
-        const cmake_list = this.mainListFile;
-        if (!(await async.exists(cmake_list))) {
-            const do_quickstart = !!(
-                await vscode.window.showErrorMessage(
-                    'You do not have a CMakeLists.txt',
-                    "Quickstart a new CMake project"
-                )
-            );
-            if (do_quickstart)
-                await this.quickStart();
-            return -1;
-        }
-
-        if (!this.activeVariantCombination) {
-            const ok = await this.setBuildTypeWithoutConfigure();
-            if (!ok) {
-                return -1;
-            }
-        }
-
-        if (run_prebuild) {
-            const ok = await this._prebuild();
-            if (!ok) {
-                return -1;
-            }
-        }
-
-        const cmake_cache = this.cachePath;
-        this._channel.show();
-
-        if (!this.serverClient) {
-            if (!(await async.exists(cmake_cache)) ||
-                (this.legacyCMakeCache.exists &&
-                    this.cachePath !== this.legacyCMakeCache.path)) {
-                await this.reloadCMakeCache();
-            }
-        }
-
-        const settings_args: string[] = [];
-        let is_multi_conf = this.isMultiConf;
-        if (!this.serverClient && !this.legacyCMakeCache.exists) {
-            this._channel.appendLine("[vscode] Setting up new CMake configuration");
-            const generator = await this.pickGenerator(this.config.preferredGenerators);
-            if (generator) {
-                this._channel.appendLine('[vscode] Configuring using the "' + generator + '" CMake generator');
-                settings_args.push("-G" + generator);
-                is_multi_conf = util.isMultiConfGenerator(generator);
-            } else {
-                console.error("None of the preferred generators was selected");
-            }
-            const toolset = this.config.toolset;
-            if (toolset) {
-                settings_args.push('-T' + toolset);
-            }
-        }
-
-        if (!is_multi_conf) {
-            settings_args.push('-DCMAKE_BUILD_TYPE=' + this.selectedBuildType);
-        }
-
-        const settings = Object.assign({}, this.config.configureSettings);
-        settings.CMAKE_EXPORT_COMPILE_COMMANDS = true;
-
-        const variant = this.activeVariant;
-        if (variant) {
-            Object.assign(settings, variant.settings || {});
-            settings.BUILD_SHARED_LIBS = variant.linkage === 'shared';
-        }
-
-        if (!(await async.exists(this.binaryDir))) {
-            await util.ensureDirectory(this.binaryDir);
-        }
-
-        const cmt_dir = path.join(this.binaryDir, 'CMakeTools');
-        if (!(await async.exists(cmt_dir))) {
-            await util.ensureDirectory(cmt_dir);
-        }
-
-<<<<<<< HEAD
-        if (!this.serverClient) {
-            // We only need to generate our own metadata if we do not have
-            // CMake Server support
-            const helpers = path.join(cmt_dir, 'CMakeToolsHelpers.cmake');
-            await util.writeFile(helpers, CMAKETOOLS_HELPER_SCRIPT);
-            const old_path = settings['CMAKE_PREFIX_PATH'] as Array<string> || [];
-            settings['CMAKE_MODULE_PATH'] = Array.from(old_path).concat([
-                cmt_dir.replace(/\\/g, path.posix.sep)
-            ]);
-        }
-
-=======
-        const helpers = path.join(cmt_dir, 'CMakeToolsHelpers.cmake');
-        const helper_content = util.replaceAll(CMAKETOOLS_HELPER_SCRIPT,
-                                        '{{{IS_MULTICONF}}}',
-                                        is_multi_conf
-                                            ? '1'
-                                            : '0'
-                                        );
-        await util.writeFile(helpers, helper_content);
-        const old_path = settings['CMAKE_PREFIX_PATH'] as Array<string> || [];
-        settings['CMAKE_MODULE_PATH'] = Array.from(old_path).concat([
-            cmt_dir.replace(/\\/g, path.posix.sep)
-        ]);
->>>>>>> 93b649bc
-        const initial_cache_content = [
-            '# This file is generated by CMake Tools! DO NOT EDIT!',
-            'cmake_policy(PUSH)',
-            'if(POLICY CMP0053)',
-            '   cmake_policy(SET CMP0053 NEW)',
-            'endif()',
-        ];
-
-        for (const key in settings) {
-            let value = settings[key];
-            let typestr = 'UNKNOWN';
-            if (value === true || value === false) {
-                typestr = 'BOOL';
-                value = value ? "TRUE" : "FALSE";
-            }
-            if (typeof(value) === 'string') {
-                typestr = 'STRING';
-                value = (value as string)
-                    .replace(';', '\\;')
-                    .replace('${workspaceRoot}', vscode.workspace.rootPath)
-                    .replace('${buildType}', this.selectedBuildType || 'Unknown');
-            }
-            if (value instanceof Number || typeof value === 'number') {
-                typestr = 'STRING';
-            }
-            if (value instanceof Array) {
-                typestr = 'STRING';
-                value = value.join(';');
-            }
-            initial_cache_content.push(`set(${key} "${value.toString().replace(/"/g, '\\"')}" CACHE ${typestr} "Variable supplied by CMakeTools. Value is forced." FORCE)`);
-        }
-        initial_cache_content.push('cmake_policy(POP)')
-        const init_cache_path = path.join(this.binaryDir, 'CMakeTools', 'InitializeCache.cmake');
-        await util.writeFile(init_cache_path, initial_cache_content.join('\n'));
-        let prefix = this.config.installPrefix;
-        if (prefix && prefix !== "") {
-            prefix = prefix
-                .replace('${workspaceRoot}', vscode.workspace.rootPath)
-                .replace('${buildType}', this.selectedBuildType || 'Unknown');
-            settings_args.push("-DCMAKE_INSTALL_PREFIX=" + prefix);
-        }
-
-        this.statusMessage = 'Configuring...';
-
-        if (this.serverClient) {
-            const configure_message: ConfigureMessage = {
-                type: 'configure',
-                cacheArguments: extra_args,
-            };
-            const configure_result = await this.serverClient.sendRequest(configure_message);
-            const compute_result = await this.serverClient.sendRequest({type: 'compute'});
-            this._needsReconfigure = false;
-            this._refreshCodeModel().catch(CMakeTools._printUnhandledException);
-            this._refreshCacheContent().catch(CMakeTools._printUnhandledException);
-            return 0;
-        } else {
-            return this._legacyConfigure(extra_args, init_cache_path, settings_args);
-        }
-    }
-
-    private async _legacyConfigure(
-        extra_args: string[],
-        init_cache_path: string,
-        settings_args: string[]
-    ): Promise<number> {
-        if (this.isBusy) {
-            vscode.window.showErrorMessage('A CMake task is already running. Stop it before trying to configure.');
-            return -1;
-        }
-        const result = await this.execute(
-            ['-H' + this.sourceDir.replace(/\\/g, path.posix.sep),
-             '-B' + this.binaryDir.replace(/\\/g, path.posix.sep),
-             '-C' + init_cache_path]
-                .concat(settings_args)
-                .concat(extra_args)
-                .concat(this.config.configureArgs),
-            {
-                silent: false,
-                environment: this.config.configureEnvironment,
-            },
-            new BuildParser(this.binaryDir, null, this.activeGenerator)
-        );
-        this.statusMessage = 'Ready';
-        if (!result.retc) {
-            await this._refreshAll();
-            await this._reloadConfiguration();
-            this._needsReconfigure = false;
-        }
-        return result.retc;
-    }
-
-    public async build(target_: Maybe<string> = null): Promise<Number> {
-        let target = target_;
-        if (!target_) {
-            target = this.defaultBuildTarget || this.allTargetName;
-        }
-        if (!this.sourceDir) {
-            vscode.window.showErrorMessage('You do not have a source directory open');
-            return -1;
-        }
-
-        if (this.isBusy) {
-            vscode.window.showErrorMessage('A CMake task is already running. Stop it before trying to build.');
-            return -1;
-        }
-
-        const cachepath = this.cachePath;
-        if (!(await async.exists(cachepath))) {
-            const retc = await this.configure();
-            if (retc !== 0) {
-                return retc;
-            }
-            await this.reloadCMakeCache();
-            // We just configured which may change what the "all" target is.
-            if (!target_) {
-                target = this.defaultBuildTarget || this.allTargetName;
-            }
-        }
-        if (!target) {
-            throw new Error('Unable to determine target to build. Something has gone horribly wrong!');
-        }
-        const ok = await this._prebuild();
-        if (!ok) {
-            return -1;
-        }
-        if (this._needsReconfigure) {
-            const retc = await this.configure([], false);
-            if (!!retc)
-                return retc;
-        }
-        // Pass arguments based on a particular generator
-        const gen = this.activeGenerator;
-        const generator_args = (() => {
-            if (!gen)
-                return [];
-            else if (/(Unix|MinGW) Makefiles|Ninja/.test(gen) && target !== 'clean')
-                return ['-j', this.numJobs.toString()];
-            else if (/Visual Studio/.test(gen))
-                return ['/m', '/property:GenerateFullPaths=true'];
-            else
-                return [];
-        })();
-        this._channel.show();
-        this.statusMessage = 'Building...';
-        const result = await this.execute([
-            '--build', this.binaryDir,
-            '--target', target,
-            '--config', this.selectedBuildType || 'Debug',
-        ]
-            .concat(this.config.buildArgs)
-            .concat([
-                '--'
-            ]
-                .concat(generator_args)
-                .concat(this.config.buildToolArgs)
-            ),
-            {
-                silent: false,
-                environment: this.config.buildEnvironment,
-            },
-            (this.config.parseBuildDiagnostics ? new BuildParser(this.binaryDir, this.config.enableOutputParsers, this.activeGenerator) : new NullParser())
-        );
-        this.statusMessage = 'Ready';
-        if (!result.retc) {
-            await this._refreshAll();
-        }
-        return result.retc;
-    }
-
-    public install() {
-        return this.build('install');
-    }
-
-    public clean() {
-        return this.build('clean');
-    }
-
-    public async cleanConfigure(): Promise<Number> {
-        const build_dir = this.binaryDir;
-        const cache = this.cachePath;
-        const cmake_files = path.join(build_dir, 'CMakeFiles');
-        if (await async.exists(cache)) {
-            this._channel.appendLine('[vscode] Removing ' + cache);
-            await async.unlink(cache);
-        }
-        if (await async.exists(cmake_files)) {
-            this._channel.appendLine('[vscode] Removing ' + cmake_files);
-            await util.rmdir(cmake_files);
-        }
-        return await this.configure();
-    }
-
-    public async jumpToCacheFile(): Promise<Maybe<vscode.TextEditor>> {
-        if (!(await async.exists(this.cachePath))) {
-            const do_conf = !!(await vscode.window.showErrorMessage('This project has not yet been configured.', 'Configure Now'));
-            if (do_conf) {
-                if (await this.configure() !== 0)
-                    return null;
-            }
-        }
-
-        const cache = await vscode.workspace.openTextDocument(this.cachePath);
-        return await vscode.window.showTextDocument(cache);
-    }
-
-    public async cleanRebuild(): Promise<Number> {
-        const clean_result = await this.clean();
-        if (clean_result)
-            return clean_result;
-        return await this.build();
-    }
-
-    public showTargetSelector(): Thenable<string> {
-        return this._targets.length
-            ? vscode.window.showQuickPick(this._targets)
-            : vscode.window.showInputBox({
-                prompt: 'Enter a target name'
-            });
-    }
-
-    public async buildWithTarget(): Promise<Number> {
-        const target = await this.showTargetSelector();
-        if (target === null || target === undefined)
-            return -1;
-        return await this.build(target);
-    }
-
-    public async setDefaultTarget() {
-        const new_default = await this.showTargetSelector();
-        if (!new_default)
-            return;
-        this.defaultBuildTarget = new_default;
-    }
-
-    public async setBuildTypeWithoutConfigure(): Promise<boolean> {
-        const variants =
-            Array.from(this.buildVariants.entries()).map(
-                ([key, variant]) =>
-                    Array.from(variant.choices.entries()).map(
-                        ([value_name, value]) => ({
-                            settingKey: key,
-                            settingValue: value_name,
-                            settings: value
-                        })
-                    )
-            );
-        const product = util.product(variants);
-        const items = product.map(
-            optionset => ({
-                label: optionset.map(
-                    o => o.settings['oneWordSummary$']
-                        ? o.settings['oneWordSummary$']
-                        : `${o.settingKey}=${o.settingValue}`
-                ).join('+'),
-                keywordSettings: new Map<string, string>(
-                    optionset.map(
-                        param => [param.settingKey, param.settingValue] as [string, string]
-                    )
-                ),
-                description: optionset.map(o => o.settings['description$']).join(' + '),
-            })
-        );
-        const chosen: util.VariantCombination = await vscode.window.showQuickPick(items);
-        if (!chosen)
-            return false; // User cancelled
-        this.activeVariantCombination = chosen;
-        const old_build_path = this.binaryDir;
-        if (this.binaryDir !== old_build_path) {
-            await this._setupCMakeCacheWatcher();
-        }
-        return true;
-    }
-
-    public async setBuildType(): Promise<Number> {
-        const do_configure = await this.setBuildTypeWithoutConfigure();
-        if (do_configure) {
-            return await this.configure();
-        } else {
-            return -1;
-        }
-    }
-
-    public async debugTarget() {
-        if (!this.executableTargets.length) {
-            vscode.window.showWarningMessage('No targets are available for debugging. Be sure you have included CMakeToolsHelpers in your CMake project.');
-            return;
-        }
-        const target = this.executableTargets.find(e => e.name === this.currentDebugTarget);
-        if (!target) {
-            vscode.window.showErrorMessage(`The current debug target "${this.currentDebugTarget}" no longer exists. Select a new target to debug.`);
-            return;
-        }
-        const build_retc = await this.build(target.name);
-        if (build_retc !== 0)
-            return;
-        let is_msvc = this.compilerId && this.compilerId.includes('MSVC')
-        if (this.serverClient) {
-            let entry = this.getCacheEntryByKey('CMAKE_CXX_COMPILER') || this.getCacheEntryByKey('CMAKE_C_COMPILER');
-            if (entry) {
-                is_msvc = (entry.value as string).endsWith('cl.exe');
-            }
-        }
-        const config = {
-            name: `Debugging Target ${target.name}`,
-            type: is_msvc ? 'cppvsdbg' : 'cppdbg',
-            request: 'launch',
-            cwd: '${workspaceRoot}',
-            args: [],
-            MIMode: process.platform === 'darwin' ? 'lldb' : 'gdb',
-        };
-        const user_config = this.config.debugConfig;
-        Object.assign(config, user_config);
-        config['program'] = target.path;
-        console.log(JSON.stringify(config));
-        return vscode.commands.executeCommand('vscode.startDebug', config);
-    }
-
-    public async selectDebugTarget() {
-        if (!this.executableTargets) {
-            vscode.window.showWarningMessage('No targets are available for debugging. Be sure you have included the CMakeToolsProject in your CMake project.');
-            return;
-        }
-        const target = await vscode.window.showQuickPick(
-            this.executableTargets.map(e => ({
-                label: e.name,
-                description: e.path,
-            })));
-        if (!target) {
-            return;
-        }
-        this.currentDebugTarget = target.label;
-    }
-
-    public async ctest(): Promise<Number> {
-        this._channel.show();
-        this.failingTestDecorations = [];
-        const build_retc = await this.build();
-        if (build_retc !== 0) {
-            return build_retc;
-        }
-        const retc = (
-            await this.execute(
-                [
-                    '-E', 'chdir', this.binaryDir,
-                    'ctest', '-j' + this.numCTestJobs,
-                    '-C', this.selectedBuildType || 'Debug',
-                    '-T', 'test',
-                    '--output-on-failure',
-                ].concat(this.config.ctestArgs),
-                {
-                    silent: false,
-                    environment: this.config.testEnvironment,
-                },
-                (this.config.parseBuildDiagnostics ? new BuildParser(this.binaryDir, ["cmake"], this.activeGenerator) : new NullParser())
-            )
-        ).retc;
-        await this._refreshTests();
-        this._ctestChannel.clear();
-        if (this.testResults) {
-            for (const test of this.testResults.Site.Testing.Test.filter(t => t.Status === 'failed')) {
-                this._ctestChannel.append(
-                    `The test "${test.Name}" failed with the following output:\n` +
-                    '----------' + '-----------------------------------' + Array(test.Name.length).join('-') +
-                    `\n${test.Output.trim().split('\n').map(line => '    ' + line).join('\n')}\n`
-                );
-                // Only show the channel when a test fails
-                this._ctestChannel.show();
-            }
-        }
-        return retc;
-    }
-
-    public async quickStart(): Promise<Number> {
-        if (await async.exists(this.mainListFile)) {
-            vscode.window.showErrorMessage('This workspace already contains a CMakeLists.txt!');
-            return -1;
-        }
-
-        const project_name = await vscode.window.showInputBox({
-            prompt: 'Enter a name for the new project',
-            validateInput: (value: string): string => {
-                if (!value.length)
-                    return 'A project name is required';
-                return '';
-            },
-        });
-        if (!project_name)
-            return -1;
-
-        const target_type = (await vscode.window.showQuickPick([
-            {
-                label: 'Library',
-                description: 'Create a library',
-            }, {
-                label: 'Executable',
-                description: 'Create an executable'
-            }
-        ]));
-
-        if (!target_type)
-            return -1;
-
-        const type = target_type.label;
-
-        const init = [
-            'cmake_minimum_required(VERSION 3.0.0)',
-            `project(${project_name} VERSION 0.0.0)`,
-            '',
-            'include(CTest)',
-            'enable_testing()',
-            '',
-            {
-                Library: `add_library(${project_name} ${project_name}.cpp)`,
-                Executable: `add_executable(${project_name} main.cpp)`,
-            }[type],
-            '',
-            'set(CPACK_PROJECT_NAME ${PROJECT_NAME})',
-            'set(CPACK_PROJECT_VERSION ${PROJECT_VERSION})',
-            'include(CPack)',
-            '',
-        ].join('\n');
-
-        if (type === 'Library') {
-            if (!(await async.exists(path.join(this.sourceDir, project_name + '.cpp')))) {
-                await util.writeFile(
-                    path.join(this.sourceDir, project_name + '.cpp'),
-                    [
-                        '#include <iostream>',
-                        '',
-                        `void say_hello(){ std::cout << "Hello, from ${project_name}!\\n"; }`,
-                        '',
-                    ].join('\n')
-                );
-            }
-        } else {
-            if (!(await async.exists(path.join(this.sourceDir, 'main.cpp')))) {
-                await util.writeFile(
-                    path.join(this.sourceDir, 'main.cpp'),
-                    [
-                        '#include <iostream>',
-                        '',
-                        'int main(int, char**)',
-                        '{',
-                        '   std::cout << "Hello, world!\\n";',
-                        '}',
-                        '',
-                    ].join('\n')
-                );
-            }
-        }
-        await util.writeFile(this.mainListFile, init);
-        const doc = await vscode.workspace.openTextDocument(this.mainListFile);
-        await vscode.window.showTextDocument(doc);
-        return this.configure();
-    }
-
-    public stop() {
-        const child = this.currentChildProcess;
-        if (!child)
-            return;
-        // Stopping the process isn't as easy as it may seem. cmake --build will
-        // spawn child processes, and CMake won't forward signals to its
-        // children. As a workaround, we list the children of the cmake process
-        // and also send signals to them.
-        this._killTree(child.pid);
-    }
-
-    public async _killTree(pid: number) {
-        if (process.platform !== 'win32') {
-            let children: number[] = [];
-            const stdout = (await async.execute('pgrep', ['-P', pid.toString()])).stdout.trim();
-            if (!!stdout.length) {
-                children = stdout.split('\n').map(line => Number.parseInt(line));
-            }
-            for (const other of children) {
-                if (other)
-                    await this._killTree(other);
-            }
-            process.kill(pid, 'SIGINT');
-        } else {
-            // Because reasons, Node's proc.kill doesn't work on killing child
-            // processes transitively. We have to do a sad and manually kill the
-            // task using taskkill.
-            proc.exec('taskkill /pid ' + pid.toString() + ' /T /F');
-        }
-    }
-
-    private static _printUnhandledException(e) {
-        console.error('Unhandled exception!!', e);
-    }
-}
+'use strict';
+
+import * as path from 'path';
+import * as fs from 'fs';
+import * as proc from 'child_process';
+import * as os from 'os';
+import * as yaml from 'js-yaml';
+import * as ajv from 'ajv';
+import * as vscode from 'vscode';
+
+import * as async from './async';
+import * as environment from './environment';
+import {ctest} from './ctest';
+import {FileDiagnostic,
+        DiagnosticParser,
+        diagnosticParsers,
+        } from './diagnostics';
+import {util} from './util';
+import {CMakeServerClient,
+        ProgressMessage,
+        MessageMessage,
+        HelloMessage,
+        HandshakeMessage,
+        ConfigureMessage,
+        createCooke,
+        CMakeCacheEntry,
+        GlobalSettings,
+        CodeModelMessage,
+        CodeModelTarget,
+        CodeModelConfiguration
+        } from './server-client'
+
+type Maybe<T> = util.Maybe<T>;
+
+const CMAKETOOLS_HELPER_SCRIPT =
+`
+get_cmake_property(is_set_up _CMAKETOOLS_SET_UP)
+if(NOT is_set_up)
+    set_property(GLOBAL PROPERTY _CMAKETOOLS_SET_UP TRUE)
+    macro(_cmt_invoke fn)
+        file(WRITE "\${CMAKE_BINARY_DIR}/_cmt_tmp.cmake" "
+            set(_args \\"\${ARGN}\\")
+            \${fn}(\\\${_args})
+        ")
+        include("\${CMAKE_BINARY_DIR}/_cmt_tmp.cmake" NO_POLICY_SCOPE)
+    endmacro()
+
+    set(_cmt_add_executable add_executable)
+    set(_previous_cmt_add_executable _add_executable)
+    while(COMMAND "\${_previous_cmt_add_executable}")
+        set(_cmt_add_executable "_\${_cmt_add_executable}")
+        set(_previous_cmt_add_executable _\${_previous_cmt_add_executable})
+    endwhile()
+    macro(\${_cmt_add_executable} target)
+        _cmt_invoke(\${_previous_cmt_add_executable} \${ARGV})
+        get_target_property(is_imported \${target} IMPORTED)
+        if(NOT is_imported)
+            file(APPEND
+                "\${CMAKE_BINARY_DIR}/CMakeToolsMeta.in.txt"
+                "executable;\${target};$<TARGET_FILE:\${target}>\n"
+                )
+            _cmt_generate_system_info()
+        endif()
+    endmacro()
+
+    set(_cmt_add_library add_library)
+    set(_previous_cmt_add_library _add_library)
+    while(COMMAND "\${_previous_cmt_add_library}")
+        set(_cmt_add_library "_\${_cmt_add_library}")
+        set(_previous_cmt_add_library "_\${_previous_cmt_add_library}")
+    endwhile()
+    macro(\${_cmt_add_library} target)
+        _cmt_invoke(\${_previous_cmt_add_library} \${ARGV})
+        get_target_property(type \${target} TYPE)
+        if(NOT type MATCHES "^(INTERFACE_LIBRARY|OBJECT_LIBRARY)$")
+            get_target_property(imported \${target} IMPORTED)
+            get_target_property(alias \${target} ALIAS)
+            if(NOT imported AND NOT alias)
+                file(APPEND
+                    "\${CMAKE_BINARY_DIR}/CMakeToolsMeta.in.txt"
+                    "library;\${target};$<TARGET_FILE:\${target}>\n"
+                    )
+            endif()
+        else()
+            file(APPEND
+                "\${CMAKE_BINARY_DIR}/CMakeToolsMeta.in.txt"
+                "interface-library;\${target}\n"
+                )
+        endif()
+        _cmt_generate_system_info()
+    endmacro()
+
+    if({{{IS_MULTICONF}}})
+        set(condition CONDITION "$<CONFIG:Debug>")
+    endif()
+
+    file(WRITE "\${CMAKE_BINARY_DIR}/CMakeToolsMeta.in.txt" "")
+    file(GENERATE
+        OUTPUT "\${CMAKE_BINARY_DIR}/CMakeToolsMeta.txt"
+        INPUT "\${CMAKE_BINARY_DIR}/CMakeToolsMeta.in.txt"
+        \${condition}
+        )
+
+    function(_cmt_generate_system_info)
+        get_property(done GLOBAL PROPERTY CMT_GENERATED_SYSTEM_INFO)
+        if(NOT done)
+            file(APPEND "\${CMAKE_BINARY_DIR}/CMakeToolsMeta.in.txt"
+    "system;\${CMAKE_HOST_SYSTEM_NAME};\${CMAKE_SYSTEM_PROCESSOR};\${CMAKE_CXX_COMPILER_ID}\n")
+        endif()
+        set_property(GLOBAL PROPERTY CMT_GENERATED_SYSTEM_INFO TRUE)
+    endfunction()
+endif()
+`;
+
+const open = require('open') as ((url: string, appName?: string, callback?: Function) => void);
+
+export function isTruthy(value: (boolean | string | null | undefined | number)) {
+    if (typeof value === 'string') {
+        return !(
+            value === '' ||
+            value === 'FALSE' ||
+            value === 'OFF' ||
+            value === '0' ||
+            value === 'NOTFOUND' ||
+            value === 'NO' ||
+            value === 'N' ||
+            value === 'IGNORE' ||
+            value.endsWith('-NOTFOUND')
+        );
+    }
+    return !!value;
+}
+
+interface ExecuteOptions {
+    silent: boolean;
+    environment: Object;
+    collectOutput?: boolean;
+};
+
+interface ExecutableTarget {
+    name: string;
+    path: string;
+}
+
+export enum EntryType {
+    Bool,
+    String,
+    Path,
+    Filepath,
+    Internal,
+    Uninitialized,
+    Static,
+};
+
+interface ExecutionResult {
+    retc: number;
+    stdout: Maybe<string>;
+    stderr: Maybe<string>;
+}
+
+interface Test {
+    id: number;
+    name: string;
+}
+
+export class LegacyCacheEntry {
+    private _type: EntryType = EntryType.Uninitialized;
+    private _helpString: string = '';
+    private _key: string = '';
+    private _value: any = null;
+
+    public get type() {
+        return this._type;
+    }
+
+    public get helpString() {
+        return this._helpString;
+    }
+
+    public get key() {
+        return this._key;
+    }
+
+    public get value() {
+        return this._value;
+    }
+
+    public as<T>(): T { return this._value as T; }
+
+    constructor(key: string, value: string, type: EntryType, docs: string) {
+        this._key = key ;
+        this._value = value;
+        this._type = type;
+        this._helpString = docs;
+    }
+};
+
+export class CMakeCache {
+    private _entries: Map<string, LegacyCacheEntry>;
+
+    public static async fromPath(path: string): Promise<CMakeCache> {
+        const exists = await async.exists(path);
+        if (exists) {
+            const content = await async.readFile(path);
+            const entries = await CMakeCache.parseCache(content.toString());
+            return new CMakeCache(path, exists, entries);
+        } else {
+            return new CMakeCache(path, exists, new Map());
+        }
+    }
+
+    constructor(path: string, exists: boolean, entries: Map<string, LegacyCacheEntry>) {
+        this._entries = entries;
+        this._path = path;
+        this._exists = exists;
+    }
+
+    private _exists: boolean = false;
+    public get exists() {
+        return this._exists;
+    }
+
+    private _path: string = '';
+    public get path() {
+        return this._path;
+    }
+
+    public getReloaded(): Promise<CMakeCache> {
+        return CMakeCache.fromPath(this.path);
+    }
+
+    public static parseCache(content: string): Map<string, LegacyCacheEntry> {
+        const lines = content.split(/\r\n|\n|\r/)
+            .filter(line => !!line.length)
+            .filter(line => !/^\s*#/.test(line));
+
+        const entries = new Map<string, LegacyCacheEntry>();
+        let docs_acc = '';
+        for (const line of lines) {
+            if (line.startsWith('//')) {
+                docs_acc += /^\/\/(.*)/.exec(line)![1] + ' ';
+            } else {
+                const match = /^(.*?):(.*?)=(.*)/.exec(line);
+                console.assert(!!match, "Couldn't handle reading cache entry: " + line);
+                const [_, name, typename, valuestr] = match!;
+                if (!name || !typename)
+                    continue;
+                if (name.endsWith('-ADVANCED') && valuestr === '1') {
+                    // We skip the ADVANCED property variables. They're a little odd.
+                } else {
+                    const key = name;
+                    const type: EntryType = {
+                        BOOL: EntryType.Bool,
+                        STRING: EntryType.String,
+                        PATH: EntryType.Path,
+                        FILEPATH: EntryType.Filepath,
+                        INTERNAL: EntryType.Internal,
+                        UNINITIALIZED: EntryType.Uninitialized,
+                        STATIC: EntryType.Static,
+                    }[typename];
+                    const docs = docs_acc.trim();
+                    docs_acc = '';
+                    let value: any = valuestr;
+                    if (type === EntryType.Bool)
+                        value = isTruthy(value);
+
+                    console.assert(type !== undefined, `Unknown cache entry type: ${type}`);
+                    entries.set(name, new LegacyCacheEntry(key, value, type, docs));
+                }
+            }
+        }
+
+        return entries;
+    }
+
+    public get(key: string, defaultValue?: any): Maybe<LegacyCacheEntry> {
+        return this._entries.get(key) || null;
+    }
+}
+
+export namespace WorkspaceCacheFile {
+    export async function readCache(path: string, defaultVal: util.WorkspaceCache): Promise<util.WorkspaceCache> {
+        console.info('Reloading cmake-tools extension cache data from', path);
+        try {
+            const buf = await async.readFile(path);
+            if (!buf) return defaultVal;
+            return JSON.parse(
+                buf.toString(),
+                (key: string, val) => {
+                    if (key === 'keywordSettings') {
+                        const acc = new Map<string, string>();
+                        for (const key in val) {
+                            acc.set(key, val[key]);
+                        }
+                        return acc;
+                    }
+                    return val;
+                }
+            );
+        }
+        catch(err) {
+            return defaultVal;
+        }
+    }
+
+    export function writeCache(path: string, cache: util.WorkspaceCache) {
+        return util.writeFile(
+            path,
+            JSON.stringify(
+                cache,
+                (key, value) => {
+                    if (key === 'keywordSettings' && value instanceof Map) {
+                        return Array.from((value as Map<string, string>).entries()).reduce(
+                            (acc, el) => {
+                                acc[el[0]] = el[1];
+                                return acc;
+                            },
+                            {}
+                        );
+                    }
+                    return value;
+                },
+                2
+            )
+        );
+    }
+}
+
+export class ConfigurationReader {
+    public readConfig<T>(key: string, default_: Maybe<T> = null) : Maybe<T> {
+        const config = vscode.workspace.getConfiguration('cmake');
+        const value = config.get(key);
+        return (value !== undefined) ? value as T : default_;
+    }
+
+    private _readPrefixed<T>(key): T | null {
+        const platform = {
+            win32: 'windows',
+            darwin: 'osx',
+            linux: 'linux'
+        }[os.platform()];
+        return this.readConfig<T>(`${platform}.${key}`, this.readConfig<T>(`${key}`));
+    }
+
+    get buildDirectory(): string {
+        return this._readPrefixed<string>('buildDirectory')!;
+    }
+
+    get installPrefix(): Maybe<string> {
+        return this._readPrefixed<string>('installPrefix')!;
+    }
+
+    get sourceDirectory(): string {
+        return this._readPrefixed<string>('sourceDirectory') as string;
+    }
+
+    get saveBeforeBuild(): boolean {
+        return !!this._readPrefixed<boolean>('saveBeforeBuild');
+    }
+
+    get clearOutputBeforeBuild(): boolean {
+        return !!this._readPrefixed<boolean>('clearOutputBeforeBuild');
+    }
+
+    get configureSettings(): any {
+        return this._readPrefixed<Object>('configureSettings');
+    }
+
+    get initialBuildType(): Maybe<string> {
+        return this._readPrefixed<string>('initialBuildType');
+    }
+
+    get preferredGenerators(): string[] {
+        return this._readPrefixed<string[]>('preferredGenerators') || [];
+    }
+
+    get generator(): Maybe<string> {
+        return this._readPrefixed<string>('generator');
+    }
+
+    get toolset(): Maybe<string> {
+        return this._readPrefixed<string>('toolset');
+    }
+
+    get configureArgs(): string[] {
+        return this._readPrefixed<string[]>('configureArgs')!;
+    }
+
+    get buildArgs(): string[] {
+        return this._readPrefixed<string[]>('buildArgs')!;
+    }
+
+    get buildToolArgs(): string[] {
+        return this._readPrefixed<string[]>('buildToolArgs')!;
+    }
+
+    get parallelJobs(): Maybe<number> {
+        return this._readPrefixed<number>('parallelJobs');
+    }
+
+    get ctest_parallelJobs(): Maybe<number> {
+        return this._readPrefixed<number>('ctest.parallelJobs');
+    }
+
+    get parseBuildDiagnostics(): boolean {
+        return !!this._readPrefixed<boolean>('parseBuildDiagnostics');
+    }
+
+    get enableOutputParsers(): Maybe<string[]> {
+        return this._readPrefixed<string[]>('enableOutputParsers');
+    }
+
+    get cmakePath(): string {
+        return this._readPrefixed<string>('cmakePath')!;
+    }
+
+    get debugConfig(): any {
+        return this._readPrefixed<any>('debugConfig');
+    }
+
+    get environment(): Object {
+        return this._readPrefixed<Object>('environment') || {};
+    }
+
+    get configureEnvironment(): Object {
+        return this._readPrefixed<Object>('configureEnvironment') || {};
+    }
+
+    get buildEnvironment(): Object {
+        return this._readPrefixed<Object>('buildEnvironment') || {};
+    }
+
+    get testEnvironment(): Object {
+        return this._readPrefixed<Object>('testEnvironment') || {};
+    }
+
+    get defaultVariants(): Object {
+        return this._readPrefixed<Object>('defaultVariants') || {};
+    }
+
+    get ctestArgs(): string[] {
+        return this._readPrefixed<string[]>('ctestArgs') || [];
+    }
+}
+
+/**
+ * An OutputParser that doesn't do anything when it parses
+ */
+class NullParser extends util.OutputParser {
+    public parseLine(line: string): Maybe<number> { return null; }
+}
+
+class CMakeTargetListParser extends util.OutputParser {
+    private _accumulatedLines: string[] = [];
+
+    public parseLine(line: string): Maybe<number> {
+        this._accumulatedLines.push(line);
+        return null;
+    }
+
+    public getTargets(generator: string) {
+        const important_lines = (generator.endsWith('Makefiles')
+            ? this._accumulatedLines.filter(l => l.startsWith('... '))
+            : this._accumulatedLines.filter(l => l.indexOf(': ') !== -1))
+                .filter(l => !l.includes('All primary targets'));
+        const targets = important_lines
+            .map(l => generator.endsWith('Makefiles')
+                ? l.substr(4)
+                : l)
+            .map(l => / /.test(l) ? l.substr(0, l.indexOf(' ')) : l)
+            .map(l => l.replace(':', ''));
+        // Sometimes the 'all' target isn't there. Not sure when or why, but we
+        // can just patch around it
+        if (targets.indexOf('all') < 0) {
+            targets.push('all');
+        }
+        return targets;
+    }
+}
+
+class BuildParser extends util.OutputParser {
+    private _accumulatedDiags: Map<string, Map<string, vscode.Diagnostic>>;
+    private _lastFile: Maybe<string>;
+
+    private _progressParser(line): Maybe<number> { return null; };
+    private _activeParser: Maybe<DiagnosticParser>;
+    private _parserCollection: Set<DiagnosticParser>;
+
+    constructor(binaryDir: string, parsers: Maybe<string[]>, generator: Maybe<string>) {
+        super();
+        this._accumulatedDiags = new Map();
+        this._lastFile = null;
+        this._activeParser = null;
+        this._parserCollection = new Set();
+        if (parsers) {
+            for (let parser of parsers) {
+                if (parser in diagnosticParsers) {
+                    this._parserCollection.add(new diagnosticParsers[parser](binaryDir));
+                }
+            }
+        } else {
+            /* No parser specified. Use all implemented. */
+            for (let parser in diagnosticParsers) {
+                this._parserCollection.add(new diagnosticParsers[parser](binaryDir));
+            }
+        }
+    }
+
+    private parseBuildProgress(line): Maybe<number> {
+        // Parses out a percentage enclosed in square brackets Ignores other
+        // contents of the brackets
+        const percent_re = /\[.*?(\d+)\%.*?\]/;
+        const res = percent_re.exec(line);
+        if (res) {
+            const [total] = res.splice(1);
+            return Math.floor(parseInt(total));
+        }
+        return null;
+    }
+
+    private parseDiagnosticLine(line: string): Maybe<FileDiagnostic> {
+        if (this._activeParser) {
+            var {lineMatch, diagnostic} = this._activeParser.parseLine(line);
+            if (lineMatch) {
+                return diagnostic;
+            }
+        }
+
+        for (let parser of this._parserCollection.values()) {
+            if (parser !== this._activeParser) {
+                var {lineMatch, diagnostic} = parser.parseLine(line);
+                if (lineMatch) {
+                    this._activeParser = parser;
+                    return diagnostic;
+                }
+            }
+        }
+        /* Most likely new generator progress message or new compiler command. */
+        return null;
+    }
+
+    public fillDiagnosticCollection(diagset: vscode.DiagnosticCollection) {
+        diagset.clear();
+        for (const [filepath, diags] of this._accumulatedDiags) {
+            diagset.set(vscode.Uri.file(filepath), [...diags.values()]);
+        }
+    }
+
+    public parseLine(line: string): Maybe<number> {
+        const progress = this.parseBuildProgress(line);
+        if (null === progress) {
+            const diag = this.parseDiagnosticLine(line);
+            if (diag) {
+                if (!this._accumulatedDiags.has(diag.filepath)) {
+                    // First diagnostic of this file. Add a new map to hold our diags
+                    this._accumulatedDiags.set(diag.filepath, new Map());
+                }
+                const diags = this._accumulatedDiags.get(diag.filepath) !;
+                diags.set(diag.key, diag.diag);
+            }
+        }
+        return progress;
+    }
+}
+
+class ThrottledOutputChannel implements vscode.OutputChannel {
+    private _channel: vscode.OutputChannel;
+    private _accumulatedData: string;
+    private _throttler: async.Throttler<void>;
+
+    constructor(name: string) {
+        this._channel = vscode.window.createOutputChannel(name);
+        this._accumulatedData = '';
+        this._throttler = new async.Throttler();
+    }
+
+    get name(): string {
+        return this._channel.name;
+    }
+
+    dispose(): void {
+        this._accumulatedData = '';
+        this._channel.dispose();
+    }
+
+    append(value: string): void {
+        this._accumulatedData += value;
+        this._throttler.queue(() => {
+            if (this._accumulatedData) {
+                const data = this._accumulatedData;
+                this._accumulatedData = '';
+                this._channel.append(data);
+            }
+            return Promise.resolve();
+        });
+    }
+
+    appendLine(value: string): void {
+        this.append(value + '\n');
+    }
+
+    clear(): void {
+        this._accumulatedData = '';
+        this._channel.clear();
+    }
+
+    show(columnOrPreserveFocus?, preserveFocus?): void {
+        this._channel.show(columnOrPreserveFocus, preserveFocus);
+    }
+
+    hide(): void {
+        this._channel.hide();
+    }
+}
+
+export class CMakeTools {
+    private _context: vscode.ExtensionContext;
+    private _channel: vscode.OutputChannel;
+    private _ctestChannel: vscode.OutputChannel;
+    private _diagnostics: vscode.DiagnosticCollection;
+    private _cmakeToolsStatusItem = vscode.window.createStatusBarItem(vscode.StatusBarAlignment.Left, 3.5);
+    private _buildButton = vscode.window.createStatusBarItem(vscode.StatusBarAlignment.Left, 3.4);
+    private _targetButton = vscode.window.createStatusBarItem(vscode.StatusBarAlignment.Left, 3.3);
+    private _debugButton = vscode.window.createStatusBarItem(vscode.StatusBarAlignment.Left, 3.2);
+    private _debugTargetButton = vscode.window.createStatusBarItem(vscode.StatusBarAlignment.Left, 3.1);
+    private _testStatusButton = vscode.window.createStatusBarItem(vscode.StatusBarAlignment.Left, 3.05);
+    private _warningMessage = vscode.window.createStatusBarItem(vscode.StatusBarAlignment.Left, 3);
+    private _environmentSelectionButton = vscode.window.createStatusBarItem(vscode.StatusBarAlignment.Right, 200);
+    private _failingTestDecorationType = vscode.window.createTextEditorDecorationType({
+        borderColor: 'rgba(255, 0, 0, 0.2)',
+        borderWidth: '1px',
+        borderRadius: '3px',
+        borderStyle: 'solid',
+        cursor: 'pointer',
+        backgroundColor: 'rgba(255, 0, 0, 0.1)',
+        overviewRulerColor: 'red',
+        overviewRulerLane: vscode.OverviewRulerLane.Center,
+        after: {
+            contentText: 'Failed',
+            backgroundColor: 'darkred',
+            margin: '10px',
+        },
+    });
+    private _lastConfigureSettings = {};
+    private _needsReconfigure = false;
+    private _workspaceCacheContent: util.WorkspaceCache = {};
+    private _workspaceCachePath = path.join(vscode.workspace.rootPath || '~', '.vscode', '.cmaketools.json');
+    private _targets: string[] = [];
+    private _variantWatcher: vscode.FileSystemWatcher;
+    public os: Maybe<string> = null;
+    public systemProcessor: Maybe<string> = null;
+    public compilerId: Maybe<string> = null;
+    public config: ConfigurationReader = new ConfigurationReader();
+
+    private _cmakeVersion : util.Version;
+    public get cmakeVersion() : util.Version {
+        return this._cmakeVersion;
+    }
+
+    private _legacyCMakeCache: CMakeCache;
+    public get legacyCMakeCache() {
+        console.assert(!this.serverClient, 'usage of legacyCMakeCache in server mode');
+        return this._legacyCMakeCache;
+    }
+    public set legacyCMakeCache(cache: CMakeCache) {
+        console.assert(!this.serverClient, 'usage of legacyCMakeCache in server mode');
+        this._legacyCMakeCache = cache;
+        this._refreshStatusBarItems();
+    }
+
+    private _cacheEntries: CMakeCacheEntry[] = [];
+
+    public getCacheEntryByKey(key: string, defaultValue = null): Maybe<CMakeCacheEntry | LegacyCacheEntry> {
+        if (this.serverClient) {
+            const entry = this._cacheEntries.find(entry => entry.key === key);
+            return entry ? entry : defaultValue;
+        } else {
+            return this._legacyCMakeCache.get(key)
+        }
+    }
+
+    public get haveCMakeCache(): boolean {
+        if (this.serverClient) {
+            return this._cacheEntries.length != 0;
+        } else {
+            return this.legacyCMakeCache && this.legacyCMakeCache.exists;
+        }
+    }
+
+    private _currentChildProcess: Maybe<proc.ChildProcess> = null;
+    public get currentChildProcess(): Maybe<proc.ChildProcess> {
+        return this._currentChildProcess;
+    }
+    public set currentChildProcess(v: Maybe<proc.ChildProcess>) {
+        this._currentChildProcess = v;
+        this._refreshStatusBarItems();
+    }
+
+    public get diagnostics(): vscode.DiagnosticCollection {
+        return this._diagnostics;
+    }
+
+    private _initFinished : Promise<void>;
+    public get initFinished() : Promise<void> {
+        return this._initFinished;
+    }
+
+    /**
+     * A property that determines whether we are currently running a job
+     * or not.
+     */
+    public get isBusy(): boolean {
+        return !!this.currentChildProcess;
+    }
+    /**
+     * @brief The status message for the status bar.
+     *
+     * When this value is changed, we update our status bar item to show the
+     * statusMessage. This could be something like 'Configuring...',
+     * 'Building...' etc.
+     */
+    private _statusMessage: string = '';
+    public get statusMessage(): string {
+        return this._statusMessage;
+    }
+    public set statusMessage(v: string) {
+        this._statusMessage = v;
+        this._refreshStatusBarItems();
+    }
+
+    /**
+     * @brief The build type (configuration) which the user has most recently
+     * selected.
+     *
+     * The build type is passed to CMake when configuring and building the
+     * project. For multiconf generators, such as visual studio with msbuild,
+     * the build type is not determined at configuration time. We need to store
+     * the build type that the user wishes to use here so that when a user
+     * invokes cmake.build, we will be able to build with the desired
+     * configuration. This value is also reflected on the status bar item that
+     * the user can click to change the build type.
+     */
+    public get selectedBuildType(): Maybe<string> {
+        const cached = this.activeVariant.buildType;
+        return cached ? cached : null;
+    }
+
+    /**
+     * @brief The default target to build when no target is specified
+     */
+    private _defaultBuildTarget: string;
+    public get defaultBuildTarget(): string {
+        return this._defaultBuildTarget;
+    }
+    public set defaultBuildTarget(v: string) {
+        this._defaultBuildTarget = v;
+        this._refreshStatusBarItems();
+    }
+
+    private async reloadCMakeCache() {
+        console.assert(!this.serverClient, 'reloadCMakeCache called in server mode');
+        if (this.legacyCMakeCache && this.legacyCMakeCache.path === this.cachePath) {
+            this.legacyCMakeCache = await this.legacyCMakeCache.getReloaded();
+        } else {
+            this.legacyCMakeCache = await CMakeCache.fromPath(this.cachePath);
+        }
+        return this.legacyCMakeCache;
+    }
+
+    private _executableTargets: ExecutableTarget[] = [];
+    public get executableTargets() {
+        return this._executableTargets;
+    }
+
+    public set executableTargets(value: ExecutableTarget[]) {
+        this._executableTargets = value;
+        if (!value) {
+            this.currentDebugTarget = null;
+            return;
+        }
+        // Check if the currently selected debug target is no longer a target
+        if (value.findIndex(e => e.name === this.currentDebugTarget) < 0) {
+            if (value.length) {
+                this.currentDebugTarget = value[0].name;
+            } else {
+                this.currentDebugTarget = null;
+            }
+        }
+        // If we didn't have a debug target, set the debug target to the first target
+        if (this.currentDebugTarget === null && value.length) {
+            this.currentDebugTarget = value[0].name;
+        }
+    }
+
+    private _tests : Test[] = [];
+    public get tests() : Test[] {
+        return this._tests;
+    }
+    public set tests(v : Test[]) {
+        this._tests = v;
+        this._refreshStatusBarItems();
+    }
+
+    /**
+     * @brief Reload the list of CTest tests
+     */
+    private async _refreshTests(): Promise<Test[]> {
+        const ctest_file = path.join(this.binaryDir, 'CTestTestfile.cmake');
+        if (!(await async.exists(ctest_file))) {
+            return this.tests = [];
+        }
+        const bt = this.selectedBuildType || 'Debug';
+        const result = await async.execute('ctest', ['-N', '-C', bt], {cwd: this.binaryDir});
+        if (result.retc !== 0) {
+            // There was an error running CTest. Odd...
+            this._channel.appendLine('[vscode] There was an error running ctest to determine available test executables');
+            return this.tests = [];
+        }
+        const tests = result.stdout.split('\n')
+            .map(l => l.trim())
+            .filter(l => /^Test\s*#(\d+):\s(.*)/.test(l))
+            .map(l => /^Test\s*#(\d+):\s(.*)/.exec(l)!)
+            .map(([_, id, tname]) => ({
+                id: parseInt(id!),
+                name: tname!
+            }));
+        const tagfile = path.join(this.binaryDir, 'Testing', 'TAG');
+        const tag = (await async.exists(tagfile)) ? (await async.readFile(tagfile)).toString().split('\n')[0].trim() : null;
+        const tagdir = tag ? path.join(this.binaryDir, 'Testing', tag) : null;
+        const results_file = tagdir ? path.join(tagdir, 'Test.xml') : null;
+        if (results_file && await async.exists(results_file)) {
+            await this._refreshTestResults(results_file);
+        } else {
+            this.testResults = null;
+        }
+        return this.tests = tests;
+    }
+
+    private _testResults : Maybe<ctest.Results>;
+    public get testResults() : Maybe<ctest.Results> {
+        return this._testResults;
+    }
+    public set testResults(v : Maybe<ctest.Results>) {
+        this._testResults = v;
+        this._refreshStatusBarItems();
+    }
+
+    private _buildProgress: Maybe<number>;
+    public get buildProgress(): Maybe<number> {
+        return this._buildProgress;
+    }
+    public set buildProgress(v: Maybe<number>) {
+        this._buildProgress = v;
+        this._refreshStatusBarItems();
+    }
+
+    private _failingTestDecorations : ctest.FailingTestDecoration[] = [];
+    clearFailingTestDecorations() {
+        this.failingTestDecorations = [];
+    }
+    addFailingTestDecoration(dec: ctest.FailingTestDecoration) {
+        this._failingTestDecorations.push(dec);
+        this._refreshActiveEditorDecorations();
+    }
+    public get failingTestDecorations() : ctest.FailingTestDecoration[] {
+        return this._failingTestDecorations;
+    }
+    public set failingTestDecorations(v : ctest.FailingTestDecoration[]) {
+        this._failingTestDecorations = v;
+        for (const editor of vscode.window.visibleTextEditors) {
+            this._refreshEditorDecorations(editor);
+        }
+    }
+
+    private _refreshActiveEditorDecorations() {
+        const editor = vscode.window.activeTextEditor;
+        if (editor) {
+            // Seems that sometimes the activeTextEditor is undefined. A VSCode bug?
+            this._refreshEditorDecorations(vscode.window.activeTextEditor);
+        }
+    }
+
+    private _refreshEditorDecorations(editor: vscode.TextEditor) {
+        const to_apply: vscode.DecorationOptions[] = [];
+        for (const decor of this.failingTestDecorations) {
+            const editor_file = util.normalizePath(editor.document.fileName);
+            const decor_file = util.normalizePath(
+                path.isAbsolute(decor.fileName)
+                    ? decor.fileName
+                    : path.join(this.binaryDir, decor.fileName)
+            );
+            if (editor_file !== decor_file) {
+                continue;
+            }
+            const file_line = editor.document.lineAt(decor.lineNumber);
+            const range = new vscode.Range(decor.lineNumber, file_line.firstNonWhitespaceCharacterIndex, decor.lineNumber, file_line.range.end.character);
+            to_apply.push({
+                hoverMessage: decor.hoverMessage,
+                range: range,
+            });
+        }
+        editor.setDecorations(this._failingTestDecorationType, to_apply);
+    }
+
+    private async _refreshTestResults(test_xml: string): Promise<void> {
+        this.testResults = await ctest.readTestResultsFile(test_xml);
+        const failing = this.testResults.Site.Testing.Test.filter(t => t.Status === 'failed');
+        this.clearFailingTestDecorations();
+        let new_decors = [] as ctest.FailingTestDecoration[];
+        for (const t of failing) {
+            new_decors.push(...await ctest.parseTestOutput(t.Output));
+        }
+        this.failingTestDecorations = new_decors;
+    }
+
+    private _currentDebugTarget: Maybe<string>;
+    public get currentDebugTarget(): Maybe<string> {
+        return this._currentDebugTarget;
+    }
+    public set currentDebugTarget(v: Maybe<string>) {
+        this._currentDebugTarget = v;
+        this._refreshStatusBarItems();
+    }
+
+    private async _reloadMetaData() {
+        if (await async.exists(this.metaPath)) {
+            const buffer = await async.readFile(this.metaPath);
+            const content = buffer.toString();
+            const tuples = content
+                .split('\n')
+                .map(l => l.trim())
+                .filter(l => !!l.length)
+                .map(l => l.split(';'));
+            this.executableTargets = tuples
+                .filter(tup => tup[0] === 'executable')
+                .map(tup => ({
+                    name: tup[1],
+                    path: tup[2],
+                }));
+            const [_, os, proc, cid] = tuples.find(tup => tup[0] === 'system')!;
+            this.os = os || null;
+            this.systemProcessor = proc || null;
+            this.compilerId = cid || null;
+        } else {
+            this.executableTargets = [];
+            this.os = null;
+            this.systemProcessor = null;
+            this.compilerId = null;
+        }
+    }
+
+    private _reloadConfiguration() {
+        const new_settings = this.config.configureSettings;
+        this._needsReconfigure = JSON.stringify(new_settings) !== JSON.stringify(this._lastConfigureSettings);
+        this._lastConfigureSettings = new_settings;
+        // A config change could require reloading the CMake Cache (ie. changing the build path)
+        this._setupCMakeCacheWatcher();
+        // Use may have disabled build diagnostics.
+        if (!this.config.parseBuildDiagnostics) {
+            this._diagnostics.clear();
+        }
+        if (!this._metaWatcher) {
+            this._setupMetaWatcher();
+        }
+        this._reloadVariants();
+        this._refreshStatusBarItems();
+        this.testHaveCommand(this.config.cmakePath).then(exists => {
+            if (!exists) {
+                vscode.window.showErrorMessage(
+                    `Bad CMake executable "${this.config.cmakePath}". Is it installed and a valid executable?`
+                );
+            }
+        });
+    }
+
+    private _wsCacheWatcher: vscode.FileSystemWatcher;
+    private _setupWorkspaceCacheWatcher() {
+        if (this._wsCacheWatcher) {
+            this._wsCacheWatcher.dispose();
+        }
+        const watch = this._wsCacheWatcher = vscode.workspace.createFileSystemWatcher(this._workspaceCachePath);
+        watch.onDidChange(this._refreshWorkspaceCacheContent.bind(this));
+        watch.onDidCreate(this._refreshWorkspaceCacheContent.bind(this));
+    }
+
+    private _writeWorkspaceCacheContent() {
+        return WorkspaceCacheFile
+            .writeCache(this._workspaceCachePath, this._workspaceCacheContent)
+            .catch(CMakeTools._printUnhandledException);
+    }
+
+    private async _refreshWorkspaceCacheContent() {
+        this._workspaceCacheContent = await WorkspaceCacheFile.readCache(this._workspaceCachePath, {variant:null});
+        this._setupCMakeCacheWatcher();
+        if (this._workspaceCacheContent.variant) {
+            this._activeVariantCombination = this._workspaceCacheContent.variant;
+        }
+        if (this._workspaceCacheContent.codeModel) {
+            this._putCodeModel(this._workspaceCacheContent.codeModel);
+        }
+        this._refreshStatusBarItems();
+    }
+
+    private _cmCacheWatcher: vscode.FileSystemWatcher;
+
+    private _setupCMakeCacheWatcher() {
+        if (this._cmCacheWatcher) {
+            this._cmCacheWatcher.dispose();
+        }
+        this._cmCacheWatcher = vscode.workspace.createFileSystemWatcher(this.cachePath);
+        this._cmCacheWatcher.onDidChange(this.reloadCMakeCache.bind(this));
+        this._cmCacheWatcher.onDidCreate(this.reloadCMakeCache.bind(this));
+        this._cmCacheWatcher.onDidDelete(() => {
+            this.reloadCMakeCache().then(() => {
+                this._refreshStatusBarItems();
+            });
+        });
+        return this.reloadCMakeCache();
+    }
+
+    private _metaWatcher: Maybe<vscode.FileSystemWatcher> = null;
+    private _setupMetaWatcher() {
+        if (this._metaWatcher) {
+            this._metaWatcher.dispose();
+        }
+        this._metaWatcher = vscode.workspace.createFileSystemWatcher(this.metaPath);
+        this._metaWatcher.onDidChange(this._reloadMetaData.bind(this));
+        this._metaWatcher.onDidCreate(this._reloadMetaData.bind(this));
+        this._metaWatcher.onDidDelete(this._reloadMetaData.bind(this));
+        this._reloadMetaData();
+    }
+
+    private async _reloadVariants() {
+        const schema_path = this._context.asAbsolutePath('schemas/variants-schema.json');
+        const schema = JSON.parse((await async.readFile(schema_path)).toString());
+        const validate = new ajv({
+            allErrors: true,
+            format: 'full',
+        }).compile(schema);
+
+        const workdir = vscode.workspace.rootPath;
+        const yaml_file = path.join(workdir, 'cmake-variants.yaml');
+        const json_file = path.join(workdir, 'cmake-variants.json');
+        let variants: any;
+        if (await async.exists(yaml_file)) {
+            const content = (await async.readFile(yaml_file)).toString();
+            try {
+                variants = yaml.load(content);
+            } catch(e) {
+                vscode.window.showErrorMessage(`${yaml_file} is syntactically invalid.`);
+                variants = this.config.defaultVariants;
+            }
+        } else if (await async.exists(json_file)) {
+            const content = (await async.readFile(json_file)).toString();
+            try {
+                variants = JSON.parse(content);
+            } catch(e) {
+                vscode.window.showErrorMessage(`${json_file} is syntactically invalid.`);
+                variants = this.config.defaultVariants;
+            }
+        } else {
+            variants = this.config.defaultVariants;
+        }
+        const validated = validate(variants);
+        if (!validated) {
+            const errors = validate.errors as ajv.ErrorObject[];
+            const error_strings = errors.map(err => `${err.dataPath}: ${err.message}`);
+            vscode.window.showErrorMessage(`Invalid cmake-variants: ${error_strings.join('; ')}`);
+            variants = this.config.defaultVariants;
+        }
+        const sets = new Map() as util.VariantSet;
+        for (const key in variants) {
+            const sub = variants[key];
+            const def = sub['default$'];
+            const desc = sub['description$'];
+            const choices = new Map<string, util.VariantConfigurationOptions>();
+            for (const name in sub) {
+                if (!name || ['default$', 'description$'].indexOf(name) !== -1) {
+                    continue;
+                }
+                const settings = sub[name] as util.VariantConfigurationOptions;
+                choices.set(name, settings);
+            }
+            sets.set(key, {
+                description: desc,
+                default: def,
+                choices: choices
+            });
+        }
+        this.buildVariants = sets;
+    }
+
+    private _buildVariants : util.VariantSet;
+    public get buildVariants() : util.VariantSet {
+        return this._buildVariants;
+    }
+    public set buildVariants(v : util.VariantSet) {
+        const before = this.activeVariant;
+        this._buildVariants = v;
+        this._needsReconfigure = JSON.stringify(this.activeVariant) !== JSON.stringify(before);
+        this._refreshStatusBarItems();
+    }
+
+    public get activeVariant() : util.VariantConfigurationOptions {
+        const vari = this._workspaceCacheContent.variant;
+        if (!vari) {
+            return {};
+        }
+        const kws = vari.keywordSettings;
+        if (!kws) {
+            return {};
+        }
+        const vars = this.buildVariants;
+        if (!vars) {
+            return {};
+        }
+        const data = Array.from(kws.entries()).map(
+            ([param, setting]) => {
+                if (!vars.has(param)) {
+                    debugger;
+                    throw 12;
+                }
+                const choices = vars.get(param)!.choices;
+                if (!choices.has(setting)) {
+                    debugger;
+                    throw 12;
+                }
+                return choices.get(setting)!;
+            }
+        );
+        const result: util.VariantConfigurationOptions = data.reduce(
+            (el, acc) => ({
+                buildType: el.buildType || acc.buildType,
+                generator: el.generator || acc.generator,
+                linkage: el.linkage || acc.linkage,
+                toolset: el.toolset || acc.toolset,
+                settings: Object.assign(acc.settings || {}, el.settings || {})
+            }),
+            {}
+        );
+        return result;
+    }
+
+    private _activeVariantCombination : util.VariantCombination;
+    public get activeVariantCombination() : util.VariantCombination {
+        return this._activeVariantCombination;
+    }
+    public set activeVariantCombination(v : util.VariantCombination) {
+        this._activeVariantCombination = v;
+        this._workspaceCacheContent.variant = v;
+        this._writeWorkspaceCacheContent().catch(CMakeTools._printUnhandledException);
+        this._refreshStatusBarItems();
+    }
+
+    private _serverClient: Maybe<CMakeServerClient> = null;
+    public get serverClient(): Maybe<CMakeServerClient> {
+        return this._serverClient;
+    }
+
+    public async shutdownServerClient() {
+        if (this.serverClient) {
+            await this.serverClient.shutdown();;
+            this._serverClient = null;
+        }
+    }
+
+    private _globalSettings: Maybe<GlobalSettings>;
+    public get globalSettings() : Maybe<GlobalSettings> {
+        return this._globalSettings;
+    }
+
+    public restartServerClient(): Promise<CMakeServerClient> {
+        return this._setupServerClient().then(cl => this._serverClient = cl);
+    }
+
+    private _setupServerClient(): Promise<CMakeServerClient> {
+        return new Promise<CMakeServerClient>((resolve, reject) => {
+            const client = new CMakeServerClient({
+                cmakePath: this.config.cmakePath,
+                onCrash: async (retc, signal) => {
+                    vscode.window.showErrorMessage(`cmake-server crashed with exit code ${retc} (${signal})`);
+                },
+                onDirty: async () => {
+                    this._needsReconfigure = true;
+                },
+                onHello: async (m: HelloMessage) => {
+                    const generator = await this.pickGenerator(this.config.preferredGenerators);
+                    if (!generator) {
+                        vscode.window.showErrorMessage('Unable to determine CMake Generator to use');
+                        throw new Error('No generator!');
+                    }
+                    const hs: HandshakeMessage = {
+                        type: 'handshake',
+                        buildDirectory: this.binaryDir,
+                        sourceDirectory: this.sourceDir,
+                        extraGenerator: this.config.toolset,
+                        generator: generator,
+                        protocolVersion: m.supportedProtocolVersions[0]
+                    };
+                    const res = await client.sendRequest(hs);
+                    this._globalSettings = await client.getGlobalSettings();
+                    resolve(client);
+                },
+                onMessage: async (m: MessageMessage) => {
+                    if (m.title) {
+                        this._channel.appendLine(`-- [${m.title}]: ${m.message}`);
+                    } else {
+                        this._channel.appendLine(`-- ${m.message}`)
+                    }
+                },
+                onProgress: async (p: ProgressMessage) => {
+                    this.statusMessage = p.progressMessage;
+                    this.buildProgress = (p.progressCurrent - p.progressMinimum) / (p.progressMaximum - p.progressMinimum);
+                },
+            });
+        });
+    }
+
+    public activeEnvironments : string[] = [];
+    public activateEnvironment(name: string) {
+        const env = this.availableEnvironments.get(name);
+        if (!env) {
+            throw new Error(`Invalid environment named ${name}`);
+        }
+        if (!this.activeEnvironments) {
+            throw new Error(`Invalid state: Environments not yet loaded!`);
+        }
+        for (const other of this.availableEnvironments.values()) {
+            if (other.mutex === env.mutex && env.mutex !== undefined) {
+                const other_idx = this.activeEnvironments.indexOf(other.name);
+                if (other_idx >= 0) {
+                    this.activeEnvironments.splice(other_idx, 1);
+                }
+            }
+        }
+        this.activeEnvironments.push(name);
+        this._refreshStatusBarItems();
+        this._workspaceCacheContent.activeEnvironments = this.activeEnvironments;
+        this._writeWorkspaceCacheContent();
+    }
+
+    public deactivateEnvironment(name: string) {
+        if (!this.activeEnvironments) {
+            throw new Error('Invalid state: Environments not yet loaded!');
+        }
+        const idx = this.activeEnvironments.indexOf(name);
+        if (idx >= 0) {
+            this.activeEnvironments.splice(idx, 1);
+            this._refreshStatusBarItems();
+        }
+        this._workspaceCacheContent.activeEnvironments = this.activeEnvironments;
+        this._writeWorkspaceCacheContent();
+    }
+
+    private _availableEnvironments : Map<string, environment.Environment> = new Map();
+    public get availableEnvironments() : Map<string, environment.Environment> {
+        return this._availableEnvironments;
+    }
+
+    public async selectEnvironments(): Promise<void> {
+        const entries = Array.from(this.availableEnvironments.keys())
+            .map(name => ({
+                name: name,
+                label: this.activeEnvironments.indexOf(name) >= 0
+                    ? `$(check) ${name}`
+                    : name,
+                description: '',
+            }));
+        const chosen = await vscode.window.showQuickPick(entries);
+        if (!chosen) {
+            return;
+        }
+        this.activeEnvironments.indexOf(chosen.name) >= 0
+            ? this.deactivateEnvironment(chosen.name)
+            : this.activateEnvironment(chosen.name);
+    }
+
+    private async _init(ctx: vscode.ExtensionContext): Promise<void> {
+        this._channel = new ThrottledOutputChannel('CMake/Build');
+        //this._channel = vscode.window.createOutputChannel('CMake/Build');
+        this._ctestChannel = vscode.window.createOutputChannel('CTest Results');
+        this._diagnostics = vscode.languages.createDiagnosticCollection('cmake-build-diags');
+
+        await this._refreshWorkspaceCacheContent();
+
+        // Start loading up available environments early, this may take a few seconds
+        const env_promises = environment.availableEnvironments();
+        for (const pr of env_promises) {
+            pr.then(env => {
+                if (env.variables) {
+                    console.log(`Detected available environemt "${env.name}"`);
+                    this._availableEnvironments.set(env.name, {
+                        name: env.name,
+                        variables: env.variables,
+                        mutex: env.mutex
+                    });
+                }
+            }).catch(e => {
+                debugger;
+                console.log('Error detecting environment', e);
+            });
+        }
+        await Promise.all(env_promises);
+        // All environments have been detected, now we can update the UI
+        this.activeEnvironments = [];
+        const envs = this._workspaceCacheContent.activeEnvironments || [];
+        envs.map(e => {
+            if (this.availableEnvironments.has(e)) {
+                this.activateEnvironment(e);
+            }
+        });
+
+        const version_out = (await this.execute(['--version'], {
+            silent: true,
+            environment: {},
+            collectOutput: true
+        })).stdout;
+        console.assert(version_out);
+        const version_re = /cmake version (.*?)\n/;
+        this._cmakeVersion = util.parserVersion(version_re.exec(version_out!)![1]);
+
+        const watcher = this._variantWatcher = vscode.workspace.createFileSystemWatcher(path.join(vscode.workspace.rootPath, 'cmake-variants.*'));
+        watcher.onDidChange(this._reloadVariants.bind(this));
+        watcher.onDidCreate(this._reloadVariants.bind(this));
+        watcher.onDidDelete(this._reloadVariants.bind(this));
+        await this._reloadVariants();
+
+        vscode.window.onDidChangeActiveTextEditor(_ => {
+            this._refreshActiveEditorDecorations();
+        });
+
+        // This cache stays around, even when we have server mode
+        this._setupWorkspaceCacheWatcher();
+        await this._refreshWorkspaceCacheContent();
+
+        if (util.versionGreater(this.cmakeVersion, '3.6.999')) {
+            // We have cmake-server support!
+            await this.restartServerClient();
+            this._refreshCacheContent().catch(CMakeTools._printUnhandledException);
+        }
+        this._currentChildProcess = null;
+
+        // Fallback logic for pre-cmake-server support
+        if (!this.serverClient) {
+            await this._setupCMakeCacheWatcher();
+            this._setupMetaWatcher();
+            this._reloadConfiguration();
+            await this._refreshTargetList();
+        }
+
+        await this._refreshTests();
+        this.statusMessage = 'Ready';
+
+        this._lastConfigureSettings = this.config.configureSettings;
+        this._needsReconfigure = true;
+        vscode.workspace.onDidChangeConfiguration(() => {
+            console.log('Reloading CMakeTools after configuration change');
+            this._reloadConfiguration();
+        });
+
+        if (this.config.initialBuildType !== null) {
+            vscode.window.showWarningMessage('The "cmake.initialBuildType" setting is now deprecated and will no longer be used.');
+        }
+
+        const last_nag_time = ctx.globalState.get('feedbackWanted.lastNagTime', 0);
+        const now = new Date().getTime();
+        const time_since_nag = now - last_nag_time;
+        // Ask for feedback once every thirty days
+        const do_nag = time_since_nag > 1000 * 60 * 60 * 24 * 30;
+        if (do_nag && Math.random() < 0.1) {
+            ctx.globalState.update('feedbackWanted.lastNagTime', now);
+            vscode.window.showInformationMessage<{title: string, action?: () => void, isCloseAffordance?: boolean}>(
+                'Like CMake Tools? I need your feedback to help make this extension better! Submitting feedback should only take a few seconds.',
+                {
+                    title: 'I\'ve got a few seconds',
+                    action: () => {
+                        open('https://github.com/vector-of-bool/vscode-cmake-tools/issues?q=is%3Aopen+is%3Aissue+label%3A%22feedback+wanted%21%22');
+                    },
+                },
+                {
+                    title: 'Not now',
+                    isCloseAffordance: true,
+                }).then(chosen => {
+                    if (chosen.action) {
+                        chosen.action();
+                    }
+                });
+        }
+    }
+
+    constructor(ctx: vscode.ExtensionContext) {
+        this._context = ctx;
+        this._initFinished = this._init(ctx);
+    }
+
+    /**
+     * @brief Refreshes the content of the status bar items.
+     *
+     * This only changes the visible content, and doesn't manipulate the state
+     * of the extension.
+     */
+    private _refreshStatusBarItems() {
+        this._cmakeToolsStatusItem.command = 'cmake.setBuildType';
+        const varset = this.activeVariantCombination || {label: 'Unconfigured'};
+        this._cmakeToolsStatusItem.text = `CMake: ${this.projectName}: ${varset.label}: ${this.statusMessage}`;
+
+        if (!this.serverClient &&
+            this.legacyCMakeCache &&
+            this.legacyCMakeCache.exists &&
+            this.isMultiConf &&
+            this.config.buildDirectory.includes('${buildType}')) {
+            vscode.window.showWarningMessage('It is not advised to use ${buildType} in the cmake.buildDirectory settings when the generator supports multiple build configurations.');
+        }
+
+        async.exists(path.join(this.sourceDir, 'CMakeLists.txt')).then(exists => {
+            const have_exe_targets = this.executableTargets.length !== 0;
+            if (exists) {
+                this._cmakeToolsStatusItem.show();
+                this._buildButton.show();
+                this._targetButton.show();
+                this._testStatusButton.show();
+                this._debugButton.show();
+                if (have_exe_targets) {
+                    this._debugTargetButton.show();
+                } else {
+                    this._debugButton.text = '$(bug)';
+                    this._debugTargetButton.hide();
+                }
+                this._environmentSelectionButton.show();
+            } else {
+                this._cmakeToolsStatusItem.hide();
+                this._buildButton.hide();
+                this._targetButton.hide();
+                this._testStatusButton.hide();
+                this._debugButton.hide();
+                this._debugTargetButton.hide();
+                this._environmentSelectionButton.hide();
+            }
+            if (this._testStatusButton.text == '') {
+                this._testStatusButton.hide();
+            }
+        }).catch(CMakeTools._printUnhandledException);
+
+        const test_count = this.tests.length;
+        if (this.testResults) {
+            const good_count = this.testResults.Site.Testing.Test.reduce(
+                (acc, test) => acc + (test.Status !== 'failed' ? 1 : 0)
+                , 0);
+            const passing = test_count === good_count;
+            this._testStatusButton.text = `$(${passing ? 'check' : 'x'}) ${good_count}/${test_count} ${good_count === 1 ? 'test' : 'tests'} passing`;
+            this._testStatusButton.color = good_count === test_count ? 'lightgreen' : 'yellow';
+        } else if (test_count) {
+            this._testStatusButton.color = '';
+            this._testStatusButton.text = 'Run CTest';
+        } else {
+            this._testStatusButton.hide();
+        }
+        this._testStatusButton.command = 'cmake.ctest';
+
+        let progress_bar = '';
+        if (this.buildProgress) {
+            const bars = this.buildProgress * 0.4 | 0;
+            progress_bar = ` [${Array(bars).join('█')}${Array(40 - bars).join('░')}] ${this.buildProgress}%`;
+        }
+
+        this._buildButton.text = this.isBusy ? `$(x) Stop${progress_bar}` : `$(gear) Build:`;
+        this._buildButton.command = this.isBusy ? 'cmake.stop' : 'cmake.build';
+        this._targetButton.text = this.defaultBuildTarget || this.allTargetName;
+        this._targetButton.command = 'cmake.setDefaultTarget';
+        this._targetButton.tooltip = 'Click to change the default target';
+        this._debugButton.text = '$(bug) Debug';
+        this._debugButton.command = 'cmake.debugTarget';
+        this._debugButton.tooltip = 'Run the debugger on the selected target executable';
+        this._debugTargetButton.text = this.currentDebugTarget || '[No target selected for debugging]';
+        this._debugTargetButton.command = 'cmake.selectDebugTarget';
+        this._environmentSelectionButton.command = 'cmake.selectEnvironments';
+
+        if (this.activeEnvironments !== null) {
+            if (this.activeEnvironments.length) {
+                this._environmentSelectionButton.text = `Working in ${this.activeEnvironments.join(', ')}`;
+            } else {
+                if (this.availableEnvironments.size !== 0) {
+                    this._environmentSelectionButton.text = 'Select a build environment...';
+                } else {
+                    // No environments available. No need to show this button
+                    this._environmentSelectionButton.hide();
+                }
+            }
+        } else {
+            this._environmentSelectionButton.text = 'Detecting available build environments...';
+        }
+    }
+
+    public get projectName() {
+        if (!this.haveCMakeCache) {
+            return 'Unconfigured';
+        }
+        const entry = this.getCacheEntryByKey('CMAKE_PROJECT_NAME');
+        if (!entry) {
+            return 'Unnamed Project';
+        }
+        return this.serverClient
+            ? (entry as CMakeCacheEntry).value
+            : (entry as LegacyCacheEntry).as<string>();
+    }
+
+    private async _refreshAll() {
+        if (!this.serverClient) {
+            await this.reloadCMakeCache();
+            await this._refreshTargetList();
+            await this._reloadMetaData();
+        }
+        await this._refreshTests();
+    }
+
+    private async _refreshCacheContent() {
+        console.assert(this.serverClient);
+        const cl = this.serverClient!;
+        try {
+            const cache = await cl.getCMakeCacheContent();
+            this._cacheEntries = cache.cache;
+        } catch (e) {
+            if (e.type !== 'error') {
+                throw e;
+            }
+            // Probably not configured yet. That's ok.
+            this._cacheEntries = [];
+        }
+    }
+
+    private async _refreshCodeModel() {
+        console.assert(this.serverClient);
+        const cl = this.serverClient!;
+        const res = await cl.sendRequest({type: 'codemodel'}) as CodeModelMessage;
+        this._putCodeModel(res.configurations);
+        // Persist our new code model to disk
+        this._workspaceCacheContent.codeModel = res.configurations;
+        this._writeWorkspaceCacheContent().catch(CMakeTools._printUnhandledException);
+    }
+
+    private _putCodeModel(configs: CodeModelConfiguration[]) {
+        const targets = configs.reduce(
+            (acc, config) =>
+                acc.concat(config.projects.reduce(
+                    (acc, project) =>
+                        acc.concat(project.targets)
+                    ,
+                    [] as CodeModelTarget[]
+                )
+            ),
+            [] as CodeModelTarget[]
+        );
+        this.executableTargets = targets
+            .filter(t => t.type === 'EXECUTABLE')
+            .map(t => ({
+                path: path.isAbsolute(t.fullName)
+                    ? t.fullName
+                    : path.join(this.binaryDir, t.fullName),
+                name: t.name,
+            }));
+        // debugger;
+    }
+
+    /**
+     * @brief Reload the list of available targets
+     */
+    private async _refreshTargetList(): Promise<string[]> {
+        console.assert(!this.serverClient, '_refreshTargetList called in server mode');
+        this._targets = [];
+        if (!this.legacyCMakeCache.exists) {
+            return this._targets;
+        }
+        this.statusMessage = 'Refreshing targets...';
+        const generator = this.activeGenerator;
+        if (generator && /(Unix|MinGW|NMake) Makefiles|Ninja/.test(generator)) {
+            const parser = new CMakeTargetListParser();
+            await this.execute(['--build', this.binaryDir, '--target', 'help'], {
+                silent: true,
+                environment: {},
+            }, parser);
+            this._targets = parser.getTargets(generator);
+        }
+        this.statusMessage = 'Ready';
+        return this._targets;
+    }
+
+    /**
+     * @brief Read the source directory from the config
+     */
+    public get sourceDir(): string {
+        const dir = this.config.sourceDirectory.replace('${workspaceRoot}', vscode.workspace.rootPath);
+        return util.normalizePath(dir);
+    }
+
+    /**
+     * @brief Get the path to the root CMakeLists.txt
+     */
+    public get mainListFile(): string {
+        const listfile = path.join(this.sourceDir, 'CMakeLists.txt');
+        return util.normalizePath(listfile);
+    }
+
+    /**
+     * @brief Get the path to the binary dir
+     */
+    public get binaryDir(): string {
+        const dir = this.config.buildDirectory
+            .replace('${workspaceRoot}', vscode.workspace.rootPath)
+            .replace('${buildType}', this.selectedBuildType || 'Unknown');
+        return util.normalizePath(dir, false);
+    }
+
+    /**
+     * @brief Get the path to the CMakeCache file in the build directory
+     */
+    public get cachePath(): string {
+        const file = path.join(this.binaryDir, 'CMakeCache.txt');
+        return util.normalizePath(file);
+    }
+
+    /**
+     * @brief Get the path to the metadata file
+     */
+    public get metaPath(): string {
+        const meta = path.join(this.binaryDir, 'CMakeToolsMeta.txt');
+        return util.normalizePath(meta);
+    }
+
+    /**
+     * @brief Determine if the project is using a multi-config generator
+     */
+    public get isMultiConf(): boolean {
+        const gen = this.activeGenerator;
+        return !!gen && util.isMultiConfGenerator(gen);
+    }
+
+    public get activeGenerator(): Maybe<string> {
+        if (this.serverClient) {
+            return this.globalSettings!.generator;
+        } else {
+            const entry = this.getCacheEntryByKey('CMAKE_GENERATOR');
+            const gen = this.legacyCMakeCache.get('CMAKE_GENERATOR');
+            return gen
+                ? gen.as<string>()
+                : null;
+        }
+    }
+
+    /**
+     * @brief Get the name of the "all" target
+     */
+    public get allTargetName() {
+        if (!this.serverClient && (!this.legacyCMakeCache || !this.legacyCMakeCache.exists))
+            return 'all';
+        const gen = this.activeGenerator;
+        return (gen && /Visual Studio/.test(gen)) ? 'ALL_BUILD' : 'all';
+    }
+
+    /**
+     * @brief Execute a CMake command. Resolves to the result of the execution.
+     */
+    public execute(args: string[],
+                   options: ExecuteOptions = {
+                       silent: false,
+                       environment: {},
+                       collectOutput: false
+                    },
+                   parser: util.OutputParser = new NullParser())
+    : Promise<ExecutionResult> {
+        return new Promise<ExecutionResult>(async (resolve) => {
+            const silent: boolean = options && options.silent || false;
+            console.info('Execute cmake with arguments:', args);
+            let stdout = '';
+            let stderr = '';
+            const pipe = proc.spawn(this.config.cmakePath, args, {
+                env: Object.assign(
+                    {
+                        // We set NINJA_STATUS to force Ninja to use the format
+                        // that we would like to parse
+                        NINJA_STATUS: '[%f/%t %p] '
+                    },
+                    options.environment,
+                    this.config.environment,
+                    this.activeEnvironments.reduce<any>(
+                        (acc, name) => {
+                            const env_ = this.availableEnvironments.get(name);
+                            console.assert(env_);
+                            const env = env_!;
+                            for (const entry of env.variables.entries()) {
+                                acc[entry[0]] = entry[1];
+                            }
+                            return acc;
+                        },
+                        {}
+                    ),
+                    process.env
+                )
+            });
+            const status = msg => vscode.window.setStatusBarMessage(msg, 4000);
+            if (!silent) {
+                this.currentChildProcess = pipe;
+                status('Executing CMake...');
+                this._channel.appendLine(
+                    '[vscode] Executing cmake command: cmake '
+                    // We do simple quoting of arguments with spaces.
+                    // This is only shown to the user,
+                    // and doesn't have to be 100% correct.
+                    + args
+                        .map(a => a.replace('"', '\"'))
+                        .map(a => /[ \n\r\f;\t]/.test(a) ? `"${a}"` : a)
+                        .join(' ')
+                );
+            }
+
+            const emitLines = (stream) => {
+                var backlog = '';
+                stream.on('data', (data: Uint8Array) => {
+                    backlog += data.toString();
+                    var n = backlog.indexOf('\n');
+                    // got a \n? emit one or more 'line' events
+                    while (n >= 0) {
+                        stream.emit('line', backlog.substring(0, n).replace(/\r+$/, ''));
+                        backlog = backlog.substring(n + 1);
+                        n = backlog.indexOf('\n');
+                    }
+                });
+                stream.on('end', () => {
+                    if (backlog) {
+                        stream.emit('line', backlog.replace(/\r+$/, ''));
+                    }
+                });
+            };
+            emitLines(pipe.stdout);
+            emitLines(pipe.stderr);
+
+            pipe.stdout.on('line', (line: string) => {
+                console.log('cmake [stdout]: ' + line);
+                if (options.collectOutput) {
+                    stdout += line + '\n';
+                }
+                const progress = parser.parseLine(line);
+                if (!silent) {
+                    this._channel.appendLine(line);
+                    if (progress)
+                        this.buildProgress = progress;
+                }
+            });
+            pipe.stderr.on('line', (line: string) => {
+                console.log('cmake [stderr]: ' + line);
+                if (options.collectOutput) {
+                    stderr += line + '\n';
+                }
+                const progress = parser.parseLine(line);
+                if (!silent) {
+                    if (progress)
+                        this.buildProgress = progress;
+                    this._channel.appendLine(line);
+                }
+            });
+            pipe.on('close', (retc: number) => {
+                // Reset build progress to null to disable the progress bar
+                this.buildProgress = null;
+                if (parser instanceof BuildParser) {
+                    parser.fillDiagnosticCollection(this._diagnostics);
+                }
+                console.log('cmake exited with return code ' + retc);
+                if (silent) {
+                    resolve({
+                        retc: retc,
+                        stdout: options.collectOutput ? stdout : null,
+                        stderr: options.collectOutput ? stderr : null,
+                    });
+                    return;
+                }
+                this._channel.appendLine('[vscode] CMake exited with status ' + retc);
+                if (retc !== null) {
+                    status('CMake exited with status ' + retc);
+                    if (retc !== 0) {
+                        this._warningMessage.color = 'yellow';
+                        this._warningMessage.text = `$(alert) CMake failed with status ${retc}. See CMake/Build output for details`;
+                        this._warningMessage.show();
+                        setTimeout(() => this._warningMessage.hide(), 5000);
+                    }
+                }
+
+                this.currentChildProcess = null;
+                resolve({
+                    retc: retc,
+                    stdout: options.collectOutput ? stdout : null,
+                    stderr: options.collectOutput ? stderr : null,
+                });
+            });
+        });
+    };
+
+    // Test that a command exists
+    public async testHaveCommand(command, args: string[] = ['--version']): Promise<Boolean> {
+        return await new Promise<Boolean>((resolve, _) => {
+            const pipe = proc.spawn(command, args);
+            pipe.on('error', () => resolve(false));
+            pipe.on('exit', () => resolve(true));
+        });
+    }
+
+    // Given a list of CMake generators, returns the first one available on this system
+    public async pickGenerator(candidates: string[]): Promise<Maybe<string>> {
+        // The user can override our automatic selection logic in their config
+        const generator = this.config.generator;
+        if (generator) {
+            // User has explicitly requested a certain generator. Use that one.
+            return generator;
+        }
+        for (const gen of candidates) {
+            const delegate = {
+                Ninja: async function () {
+                    return await this.testHaveCommand('ninja-build') || await this.testHaveCommand('ninja');
+                },
+                "MinGW Makefiles": async function () {
+                    return process.platform === 'win32' && await this.testHaveCommand('make');
+                },
+                "NMake Makefiles": async function () {
+                    return process.platform === 'win32' && await this.testHaveCommand('nmake', ['/?']);
+                },
+                'Unix Makefiles': async function () {
+                    return process.platform !== 'win32' && await this.testHaveCommand('make');
+                }
+            }[gen];
+            if (delegate === undefined) {
+                const vsMatcher = /^Visual Studio (\d{2}) (\d{4})($|\sWin64$|\sARM$)/;
+                if (vsMatcher.test(gen) && process.platform === 'win32')
+                    return gen;
+                vscode.window.showErrorMessage('Unknown CMake generator "' + gen + '"');
+                continue;
+            }
+            if (await delegate.bind(this)())
+                return gen;
+            else
+                console.log('Generator "' + gen + '" is not supported');
+        }
+        return null;
+    }
+
+    private async _prebuild(): Promise<boolean> {
+        if (this.config.clearOutputBeforeBuild) {
+            this._channel.clear();
+        }
+
+        if (this.config.saveBeforeBuild && vscode.workspace.textDocuments.some(doc => doc.isDirty)) {
+            this._channel.appendLine("[vscode] Saving unsaved text documents...");
+            const is_good = await vscode.workspace.saveAll();
+            if (!is_good) {
+                const chosen = await vscode.window.showErrorMessage<vscode.MessageItem>(
+                    'Not all open documents were saved. Would you like to build anyway?',
+                    {
+                        title: 'Yes',
+                        isCloseAffordance: false,
+                    },
+                    {
+                        title: 'No',
+                        isCloseAffordance: true,
+                    });
+                return chosen.title === 'Yes';
+            }
+        }
+        return true;
+    }
+
+    public get numJobs(): number {
+        const jobs = this.config.parallelJobs;
+        if (!!jobs) {
+            return jobs;
+        }
+        return os.cpus().length + 2;
+    }
+
+    public get numCTestJobs(): number {
+        const ctest_jobs = this.config.ctest_parallelJobs;
+        if (!ctest_jobs) {
+            return this.numJobs;
+        }
+        return ctest_jobs;
+    }
+
+    public async configure(extra_args: string[] = [], run_prebuild = true): Promise<number> {
+        if (!this.sourceDir) {
+            vscode.window.showErrorMessage('You do not have a source directory open');
+            return -1;
+        }
+
+        const cmake_list = this.mainListFile;
+        if (!(await async.exists(cmake_list))) {
+            const do_quickstart = !!(
+                await vscode.window.showErrorMessage(
+                    'You do not have a CMakeLists.txt',
+                    "Quickstart a new CMake project"
+                )
+            );
+            if (do_quickstart)
+                await this.quickStart();
+            return -1;
+        }
+
+        if (!this.activeVariantCombination) {
+            const ok = await this.setBuildTypeWithoutConfigure();
+            if (!ok) {
+                return -1;
+            }
+        }
+
+        if (run_prebuild) {
+            const ok = await this._prebuild();
+            if (!ok) {
+                return -1;
+            }
+        }
+
+        const cmake_cache = this.cachePath;
+        this._channel.show();
+
+        if (!this.serverClient) {
+            if (!(await async.exists(cmake_cache)) ||
+                (this.legacyCMakeCache.exists &&
+                    this.cachePath !== this.legacyCMakeCache.path)) {
+                await this.reloadCMakeCache();
+            }
+        }
+
+        const settings_args: string[] = [];
+        let is_multi_conf = this.isMultiConf;
+        if (!this.serverClient && !this.legacyCMakeCache.exists) {
+            this._channel.appendLine("[vscode] Setting up new CMake configuration");
+            const generator = await this.pickGenerator(this.config.preferredGenerators);
+            if (generator) {
+                this._channel.appendLine('[vscode] Configuring using the "' + generator + '" CMake generator');
+                settings_args.push("-G" + generator);
+                is_multi_conf = util.isMultiConfGenerator(generator);
+            } else {
+                console.error("None of the preferred generators was selected");
+            }
+            const toolset = this.config.toolset;
+            if (toolset) {
+                settings_args.push('-T' + toolset);
+            }
+        }
+
+        if (!is_multi_conf) {
+            settings_args.push('-DCMAKE_BUILD_TYPE=' + this.selectedBuildType);
+        }
+
+        const settings = Object.assign({}, this.config.configureSettings);
+        settings.CMAKE_EXPORT_COMPILE_COMMANDS = true;
+
+        const variant = this.activeVariant;
+        if (variant) {
+            Object.assign(settings, variant.settings || {});
+            settings.BUILD_SHARED_LIBS = variant.linkage === 'shared';
+        }
+
+        if (!(await async.exists(this.binaryDir))) {
+            await util.ensureDirectory(this.binaryDir);
+        }
+
+        const cmt_dir = path.join(this.binaryDir, 'CMakeTools');
+        if (!(await async.exists(cmt_dir))) {
+            await util.ensureDirectory(cmt_dir);
+        }
+
+        if (!this.serverClient) {
+            // We only need to generate our own metadata if we do not have
+            // CMake Server support
+            const helpers = path.join(cmt_dir, 'CMakeToolsHelpers.cmake');
+            const helper_content = util.replaceAll(CMAKETOOLS_HELPER_SCRIPT,
+                                            '{{{IS_MULTICONF}}}',
+                                            is_multi_conf
+                                                ? '1'
+                                                : '0'
+                                            );
+            await util.writeFile(helpers, helper_content);
+            const old_path = settings['CMAKE_PREFIX_PATH'] as Array<string> || [];
+            settings['CMAKE_MODULE_PATH'] = Array.from(old_path).concat([
+                cmt_dir.replace(/\\/g, path.posix.sep)
+            ]);
+        }
+
+        const initial_cache_content = [
+            '# This file is generated by CMake Tools! DO NOT EDIT!',
+            'cmake_policy(PUSH)',
+            'if(POLICY CMP0053)',
+            '   cmake_policy(SET CMP0053 NEW)',
+            'endif()',
+        ];
+
+        for (const key in settings) {
+            let value = settings[key];
+            let typestr = 'UNKNOWN';
+            if (value === true || value === false) {
+                typestr = 'BOOL';
+                value = value ? "TRUE" : "FALSE";
+            }
+            if (typeof(value) === 'string') {
+                typestr = 'STRING';
+                value = (value as string)
+                    .replace(';', '\\;')
+                    .replace('${workspaceRoot}', vscode.workspace.rootPath)
+                    .replace('${buildType}', this.selectedBuildType || 'Unknown');
+            }
+            if (value instanceof Number || typeof value === 'number') {
+                typestr = 'STRING';
+            }
+            if (value instanceof Array) {
+                typestr = 'STRING';
+                value = value.join(';');
+            }
+            initial_cache_content.push(`set(${key} "${value.toString().replace(/"/g, '\\"')}" CACHE ${typestr} "Variable supplied by CMakeTools. Value is forced." FORCE)`);
+        }
+        initial_cache_content.push('cmake_policy(POP)')
+        const init_cache_path = path.join(this.binaryDir, 'CMakeTools', 'InitializeCache.cmake');
+        await util.writeFile(init_cache_path, initial_cache_content.join('\n'));
+        let prefix = this.config.installPrefix;
+        if (prefix && prefix !== "") {
+            prefix = prefix
+                .replace('${workspaceRoot}', vscode.workspace.rootPath)
+                .replace('${buildType}', this.selectedBuildType || 'Unknown');
+            settings_args.push("-DCMAKE_INSTALL_PREFIX=" + prefix);
+        }
+
+        this.statusMessage = 'Configuring...';
+
+        if (this.serverClient) {
+            const configure_message: ConfigureMessage = {
+                type: 'configure',
+                cacheArguments: extra_args,
+            };
+            const configure_result = await this.serverClient.sendRequest(configure_message);
+            const compute_result = await this.serverClient.sendRequest({type: 'compute'});
+            this._needsReconfigure = false;
+            this._refreshCodeModel().catch(CMakeTools._printUnhandledException);
+            this._refreshCacheContent().catch(CMakeTools._printUnhandledException);
+            return 0;
+        } else {
+            return this._legacyConfigure(extra_args, init_cache_path, settings_args);
+        }
+    }
+
+    private async _legacyConfigure(
+        extra_args: string[],
+        init_cache_path: string,
+        settings_args: string[]
+    ): Promise<number> {
+        if (this.isBusy) {
+            vscode.window.showErrorMessage('A CMake task is already running. Stop it before trying to configure.');
+            return -1;
+        }
+        const result = await this.execute(
+            ['-H' + this.sourceDir.replace(/\\/g, path.posix.sep),
+             '-B' + this.binaryDir.replace(/\\/g, path.posix.sep),
+             '-C' + init_cache_path]
+                .concat(settings_args)
+                .concat(extra_args)
+                .concat(this.config.configureArgs),
+            {
+                silent: false,
+                environment: this.config.configureEnvironment,
+            },
+            new BuildParser(this.binaryDir, null, this.activeGenerator)
+        );
+        this.statusMessage = 'Ready';
+        if (!result.retc) {
+            await this._refreshAll();
+            await this._reloadConfiguration();
+            this._needsReconfigure = false;
+        }
+        return result.retc;
+    }
+
+    public async build(target_: Maybe<string> = null): Promise<Number> {
+        let target = target_;
+        if (!target_) {
+            target = this.defaultBuildTarget || this.allTargetName;
+        }
+        if (!this.sourceDir) {
+            vscode.window.showErrorMessage('You do not have a source directory open');
+            return -1;
+        }
+
+        if (this.isBusy) {
+            vscode.window.showErrorMessage('A CMake task is already running. Stop it before trying to build.');
+            return -1;
+        }
+
+        const cachepath = this.cachePath;
+        if (!(await async.exists(cachepath))) {
+            const retc = await this.configure();
+            if (retc !== 0) {
+                return retc;
+            }
+            await this.reloadCMakeCache();
+            // We just configured which may change what the "all" target is.
+            if (!target_) {
+                target = this.defaultBuildTarget || this.allTargetName;
+            }
+        }
+        if (!target) {
+            throw new Error('Unable to determine target to build. Something has gone horribly wrong!');
+        }
+        const ok = await this._prebuild();
+        if (!ok) {
+            return -1;
+        }
+        if (this._needsReconfigure) {
+            const retc = await this.configure([], false);
+            if (!!retc)
+                return retc;
+        }
+        // Pass arguments based on a particular generator
+        const gen = this.activeGenerator;
+        const generator_args = (() => {
+            if (!gen)
+                return [];
+            else if (/(Unix|MinGW) Makefiles|Ninja/.test(gen) && target !== 'clean')
+                return ['-j', this.numJobs.toString()];
+            else if (/Visual Studio/.test(gen))
+                return ['/m', '/property:GenerateFullPaths=true'];
+            else
+                return [];
+        })();
+        this._channel.show();
+        this.statusMessage = 'Building...';
+        const result = await this.execute([
+            '--build', this.binaryDir,
+            '--target', target,
+            '--config', this.selectedBuildType || 'Debug',
+        ]
+            .concat(this.config.buildArgs)
+            .concat([
+                '--'
+            ]
+                .concat(generator_args)
+                .concat(this.config.buildToolArgs)
+            ),
+            {
+                silent: false,
+                environment: this.config.buildEnvironment,
+            },
+            (this.config.parseBuildDiagnostics ? new BuildParser(this.binaryDir, this.config.enableOutputParsers, this.activeGenerator) : new NullParser())
+        );
+        this.statusMessage = 'Ready';
+        if (!result.retc) {
+            await this._refreshAll();
+        }
+        return result.retc;
+    }
+
+    public install() {
+        return this.build('install');
+    }
+
+    public clean() {
+        return this.build('clean');
+    }
+
+    public async cleanConfigure(): Promise<Number> {
+        const build_dir = this.binaryDir;
+        const cache = this.cachePath;
+        const cmake_files = path.join(build_dir, 'CMakeFiles');
+        if (await async.exists(cache)) {
+            this._channel.appendLine('[vscode] Removing ' + cache);
+            await async.unlink(cache);
+        }
+        if (await async.exists(cmake_files)) {
+            this._channel.appendLine('[vscode] Removing ' + cmake_files);
+            await util.rmdir(cmake_files);
+        }
+        return await this.configure();
+    }
+
+    public async jumpToCacheFile(): Promise<Maybe<vscode.TextEditor>> {
+        if (!(await async.exists(this.cachePath))) {
+            const do_conf = !!(await vscode.window.showErrorMessage('This project has not yet been configured.', 'Configure Now'));
+            if (do_conf) {
+                if (await this.configure() !== 0)
+                    return null;
+            }
+        }
+
+        const cache = await vscode.workspace.openTextDocument(this.cachePath);
+        return await vscode.window.showTextDocument(cache);
+    }
+
+    public async cleanRebuild(): Promise<Number> {
+        const clean_result = await this.clean();
+        if (clean_result)
+            return clean_result;
+        return await this.build();
+    }
+
+    public showTargetSelector(): Thenable<string> {
+        return this._targets.length
+            ? vscode.window.showQuickPick(this._targets)
+            : vscode.window.showInputBox({
+                prompt: 'Enter a target name'
+            });
+    }
+
+    public async buildWithTarget(): Promise<Number> {
+        const target = await this.showTargetSelector();
+        if (target === null || target === undefined)
+            return -1;
+        return await this.build(target);
+    }
+
+    public async setDefaultTarget() {
+        const new_default = await this.showTargetSelector();
+        if (!new_default)
+            return;
+        this.defaultBuildTarget = new_default;
+    }
+
+    public async setBuildTypeWithoutConfigure(): Promise<boolean> {
+        const variants =
+            Array.from(this.buildVariants.entries()).map(
+                ([key, variant]) =>
+                    Array.from(variant.choices.entries()).map(
+                        ([value_name, value]) => ({
+                            settingKey: key,
+                            settingValue: value_name,
+                            settings: value
+                        })
+                    )
+            );
+        const product = util.product(variants);
+        const items = product.map(
+            optionset => ({
+                label: optionset.map(
+                    o => o.settings['oneWordSummary$']
+                        ? o.settings['oneWordSummary$']
+                        : `${o.settingKey}=${o.settingValue}`
+                ).join('+'),
+                keywordSettings: new Map<string, string>(
+                    optionset.map(
+                        param => [param.settingKey, param.settingValue] as [string, string]
+                    )
+                ),
+                description: optionset.map(o => o.settings['description$']).join(' + '),
+            })
+        );
+        const chosen: util.VariantCombination = await vscode.window.showQuickPick(items);
+        if (!chosen)
+            return false; // User cancelled
+        this.activeVariantCombination = chosen;
+        const old_build_path = this.binaryDir;
+        if (this.binaryDir !== old_build_path) {
+            await this._setupCMakeCacheWatcher();
+        }
+        return true;
+    }
+
+    public async setBuildType(): Promise<Number> {
+        const do_configure = await this.setBuildTypeWithoutConfigure();
+        if (do_configure) {
+            return await this.configure();
+        } else {
+            return -1;
+        }
+    }
+
+    public async debugTarget() {
+        if (!this.executableTargets.length) {
+            vscode.window.showWarningMessage('No targets are available for debugging. Be sure you have included CMakeToolsHelpers in your CMake project.');
+            return;
+        }
+        const target = this.executableTargets.find(e => e.name === this.currentDebugTarget);
+        if (!target) {
+            vscode.window.showErrorMessage(`The current debug target "${this.currentDebugTarget}" no longer exists. Select a new target to debug.`);
+            return;
+        }
+        const build_retc = await this.build(target.name);
+        if (build_retc !== 0)
+            return;
+        let is_msvc = this.compilerId && this.compilerId.includes('MSVC')
+        if (this.serverClient) {
+            let entry = this.getCacheEntryByKey('CMAKE_CXX_COMPILER') || this.getCacheEntryByKey('CMAKE_C_COMPILER');
+            if (entry) {
+                is_msvc = (entry.value as string).endsWith('cl.exe');
+            }
+        }
+        const config = {
+            name: `Debugging Target ${target.name}`,
+            type: is_msvc ? 'cppvsdbg' : 'cppdbg',
+            request: 'launch',
+            cwd: '${workspaceRoot}',
+            args: [],
+            MIMode: process.platform === 'darwin' ? 'lldb' : 'gdb',
+        };
+        const user_config = this.config.debugConfig;
+        Object.assign(config, user_config);
+        config['program'] = target.path;
+        console.log(JSON.stringify(config));
+        return vscode.commands.executeCommand('vscode.startDebug', config);
+    }
+
+    public async selectDebugTarget() {
+        if (!this.executableTargets) {
+            vscode.window.showWarningMessage('No targets are available for debugging. Be sure you have included the CMakeToolsProject in your CMake project.');
+            return;
+        }
+        const target = await vscode.window.showQuickPick(
+            this.executableTargets.map(e => ({
+                label: e.name,
+                description: e.path,
+            })));
+        if (!target) {
+            return;
+        }
+        this.currentDebugTarget = target.label;
+    }
+
+    public async ctest(): Promise<Number> {
+        this._channel.show();
+        this.failingTestDecorations = [];
+        const build_retc = await this.build();
+        if (build_retc !== 0) {
+            return build_retc;
+        }
+        const retc = (
+            await this.execute(
+                [
+                    '-E', 'chdir', this.binaryDir,
+                    'ctest', '-j' + this.numCTestJobs,
+                    '-C', this.selectedBuildType || 'Debug',
+                    '-T', 'test',
+                    '--output-on-failure',
+                ].concat(this.config.ctestArgs),
+                {
+                    silent: false,
+                    environment: this.config.testEnvironment,
+                },
+                (this.config.parseBuildDiagnostics ? new BuildParser(this.binaryDir, ["cmake"], this.activeGenerator) : new NullParser())
+            )
+        ).retc;
+        await this._refreshTests();
+        this._ctestChannel.clear();
+        if (this.testResults) {
+            for (const test of this.testResults.Site.Testing.Test.filter(t => t.Status === 'failed')) {
+                this._ctestChannel.append(
+                    `The test "${test.Name}" failed with the following output:\n` +
+                    '----------' + '-----------------------------------' + Array(test.Name.length).join('-') +
+                    `\n${test.Output.trim().split('\n').map(line => '    ' + line).join('\n')}\n`
+                );
+                // Only show the channel when a test fails
+                this._ctestChannel.show();
+            }
+        }
+        return retc;
+    }
+
+    public async quickStart(): Promise<Number> {
+        if (await async.exists(this.mainListFile)) {
+            vscode.window.showErrorMessage('This workspace already contains a CMakeLists.txt!');
+            return -1;
+        }
+
+        const project_name = await vscode.window.showInputBox({
+            prompt: 'Enter a name for the new project',
+            validateInput: (value: string): string => {
+                if (!value.length)
+                    return 'A project name is required';
+                return '';
+            },
+        });
+        if (!project_name)
+            return -1;
+
+        const target_type = (await vscode.window.showQuickPick([
+            {
+                label: 'Library',
+                description: 'Create a library',
+            }, {
+                label: 'Executable',
+                description: 'Create an executable'
+            }
+        ]));
+
+        if (!target_type)
+            return -1;
+
+        const type = target_type.label;
+
+        const init = [
+            'cmake_minimum_required(VERSION 3.0.0)',
+            `project(${project_name} VERSION 0.0.0)`,
+            '',
+            'include(CTest)',
+            'enable_testing()',
+            '',
+            {
+                Library: `add_library(${project_name} ${project_name}.cpp)`,
+                Executable: `add_executable(${project_name} main.cpp)`,
+            }[type],
+            '',
+            'set(CPACK_PROJECT_NAME ${PROJECT_NAME})',
+            'set(CPACK_PROJECT_VERSION ${PROJECT_VERSION})',
+            'include(CPack)',
+            '',
+        ].join('\n');
+
+        if (type === 'Library') {
+            if (!(await async.exists(path.join(this.sourceDir, project_name + '.cpp')))) {
+                await util.writeFile(
+                    path.join(this.sourceDir, project_name + '.cpp'),
+                    [
+                        '#include <iostream>',
+                        '',
+                        `void say_hello(){ std::cout << "Hello, from ${project_name}!\\n"; }`,
+                        '',
+                    ].join('\n')
+                );
+            }
+        } else {
+            if (!(await async.exists(path.join(this.sourceDir, 'main.cpp')))) {
+                await util.writeFile(
+                    path.join(this.sourceDir, 'main.cpp'),
+                    [
+                        '#include <iostream>',
+                        '',
+                        'int main(int, char**)',
+                        '{',
+                        '   std::cout << "Hello, world!\\n";',
+                        '}',
+                        '',
+                    ].join('\n')
+                );
+            }
+        }
+        await util.writeFile(this.mainListFile, init);
+        const doc = await vscode.workspace.openTextDocument(this.mainListFile);
+        await vscode.window.showTextDocument(doc);
+        return this.configure();
+    }
+
+    public stop() {
+        const child = this.currentChildProcess;
+        if (!child)
+            return;
+        // Stopping the process isn't as easy as it may seem. cmake --build will
+        // spawn child processes, and CMake won't forward signals to its
+        // children. As a workaround, we list the children of the cmake process
+        // and also send signals to them.
+        this._killTree(child.pid);
+    }
+
+    public async _killTree(pid: number) {
+        if (process.platform !== 'win32') {
+            let children: number[] = [];
+            const stdout = (await async.execute('pgrep', ['-P', pid.toString()])).stdout.trim();
+            if (!!stdout.length) {
+                children = stdout.split('\n').map(line => Number.parseInt(line));
+            }
+            for (const other of children) {
+                if (other)
+                    await this._killTree(other);
+            }
+            process.kill(pid, 'SIGINT');
+        } else {
+            // Because reasons, Node's proc.kill doesn't work on killing child
+            // processes transitively. We have to do a sad and manually kill the
+            // task using taskkill.
+            proc.exec('taskkill /pid ' + pid.toString() + ' /T /F');
+        }
+    }
+
+    private static _printUnhandledException(e) {
+        console.error('Unhandled exception!!', e);
+    }
+}