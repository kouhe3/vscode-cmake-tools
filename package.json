--- conflicted
+++ resolved
@@ -1045,11 +1045,8 @@
     "rimraf": "^2.5.4",
     "tmp": "^0.0.33",
     "vscode-cpptools": "^3.0.1",
-<<<<<<< HEAD
     "vscode-nls": "^4.1.1",
-=======
     "vscode-extension-telemetry": "^0.1.2",
->>>>>>> f4865bed
     "which": "~1.3.0",
     "xml2js": "^0.4.17"
   },
